import Foundation
import RxSwift
import Alamofire

/// Subclass of MoyaProvider that returns Observable instances when requests are made. Much better than using completion closures.
public class RxMoyaProvider<Target where Target: MoyaTarget>: MoyaProvider<Target> {
    /// Current requests that have not completed or errored yet.
    /// Note: Do not access this directly. It is public only for unit-testing purposes (sigh).
    public var inflightRequests = Dictionary<Endpoint<Target>, Observable<MoyaResponse>>()

    /// Initializes a reactive provider.
<<<<<<< HEAD
    override public init(endpointClosure: EndpointClosure = MoyaProvider.DefaultEndpointMapping,
        requestClosure: RequestClosure = MoyaProvider.DefaultRequestMapping,
        stubClosure: StubClosure = MoyaProvider.NeverStub,
        networkActivityClosure: Moya.NetworkActivityClosure? = nil,
        manager: Manager = Alamofire.Manager.sharedInstance) {
        
        super.init(endpointClosure: endpointClosure, requestClosure: requestClosure, stubClosure: stubClosure, networkActivityClosure: networkActivityClosure, manager: manager)
=======
    override public init(endpointClosure: MoyaEndpointsClosure = MoyaProvider.DefaultEndpointMapping, endpointResolver: MoyaEndpointResolution = MoyaProvider.DefaultEndpointResolution, stubBehavior: MoyaStubbedBehavior = MoyaProvider.NoStubbingBehavior, credentialClosure: MoyaCredentialClosure? = nil, networkActivityClosure: Moya.NetworkActivityClosure? = nil, manager: Manager = Alamofire.Manager.sharedInstance) {
        super.init(endpointClosure: endpointClosure, endpointResolver: endpointResolver, stubBehavior: stubBehavior, credentialClosure: credentialClosure, networkActivityClosure: networkActivityClosure, manager: manager)
>>>>>>> 4e26fa50
    }

    /// Designated request-making method.
    public func request(token: Target) -> Observable<MoyaResponse> {
        let endpoint = self.endpoint(token)

        return deferred { [weak self] () -> Observable<MoyaResponse> in
            if let existingObservable = self!.inflightRequests[endpoint] {
                return existingObservable
            }

            let observable: Observable<MoyaResponse> =  AnonymousObservable { observer in
                let cancellableToken = self?.request(token) { (data, statusCode, response, error) -> () in
                    if let error = error {
                        observer.on(.Error(error as NSError))
                    } else {
                        if let data = data {
                            observer.on(.Next(MoyaResponse(statusCode: statusCode!, data: data, response: response)))
                        }
                        observer.on(.Completed)
                    }                    
                }

                return AnonymousDisposable {
                    if let weakSelf = self {
                        objc_sync_enter(weakSelf)
                        weakSelf.inflightRequests[endpoint] = nil
                        cancellableToken?.cancel()
                        objc_sync_exit(weakSelf)
                    }
                }
            }
            
            if let weakSelf = self {
                objc_sync_enter(weakSelf)
                weakSelf.inflightRequests[endpoint] = observable
                objc_sync_exit(weakSelf)
            }

            return observable
        }
    }
}<|MERGE_RESOLUTION|>--- conflicted
+++ resolved
@@ -9,18 +9,14 @@
     public var inflightRequests = Dictionary<Endpoint<Target>, Observable<MoyaResponse>>()
 
     /// Initializes a reactive provider.
-<<<<<<< HEAD
     override public init(endpointClosure: EndpointClosure = MoyaProvider.DefaultEndpointMapping,
         requestClosure: RequestClosure = MoyaProvider.DefaultRequestMapping,
         stubClosure: StubClosure = MoyaProvider.NeverStub,
         networkActivityClosure: Moya.NetworkActivityClosure? = nil,
+        credentialClosure: CredentialClosure? = nil,
         manager: Manager = Alamofire.Manager.sharedInstance) {
         
-        super.init(endpointClosure: endpointClosure, requestClosure: requestClosure, stubClosure: stubClosure, networkActivityClosure: networkActivityClosure, manager: manager)
-=======
-    override public init(endpointClosure: MoyaEndpointsClosure = MoyaProvider.DefaultEndpointMapping, endpointResolver: MoyaEndpointResolution = MoyaProvider.DefaultEndpointResolution, stubBehavior: MoyaStubbedBehavior = MoyaProvider.NoStubbingBehavior, credentialClosure: MoyaCredentialClosure? = nil, networkActivityClosure: Moya.NetworkActivityClosure? = nil, manager: Manager = Alamofire.Manager.sharedInstance) {
-        super.init(endpointClosure: endpointClosure, endpointResolver: endpointResolver, stubBehavior: stubBehavior, credentialClosure: credentialClosure, networkActivityClosure: networkActivityClosure, manager: manager)
->>>>>>> 4e26fa50
+            super.init(endpointClosure: endpointClosure, requestClosure: requestClosure, stubClosure: stubClosure, networkActivityClosure: networkActivityClosure, credentialClosure: credentialClosure, manager: manager)
     }
 
     /// Designated request-making method.
