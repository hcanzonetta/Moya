import Foundation
import Result

/// Closure to be executed when a request has completed.
public typealias Completion = (result: Result<Moya.Response, Moya.Error>) -> ()

/// Represents an HTTP method.
public enum Method: String {
    case GET, POST, PUT, DELETE, OPTIONS, HEAD, PATCH, TRACE, CONNECT
}

public enum StubBehavior {
    case Never
    case Immediate
    case Delayed(seconds: NSTimeInterval)
}

/// Protocol to define the base URL, path, method, parameters and sample data for a target.
public protocol TargetType {
    var baseURL: NSURL { get }
    var path: String { get }
    var method: Moya.Method { get }
    var parameters: [String: AnyObject]? { get }
    var sampleData: NSData { get }
}

/// Protocol to define the opaque type returned from a request
public protocol Cancellable {
    func cancel()
}

/// Request provider class. Requests should be made through this class only.
public class MoyaProvider<Target: TargetType> {
    
    /// Closure that defines the endpoints for the provider.
    public typealias EndpointClosure = Target -> Endpoint<Target>
    
    /// Closure that resolves an Endpoint into an NSURLRequest.
    public typealias RequestClosure = (Endpoint<Target>, NSURLRequest -> Void) -> Void
    
    /// Closure that decides if/how a request should be stubbed.
    public typealias StubClosure = Target -> Moya.StubBehavior
    
    public let endpointClosure: EndpointClosure
    public let requestClosure: RequestClosure
    public let stubClosure: StubClosure
    public let manager: Manager
    
    /// A list of plugins
    /// e.g. for logging, network activity indicator or credentials
    public let plugins: [PluginType]
    
    /// Initializes a provider.
    public init(endpointClosure: EndpointClosure = MoyaProvider.DefaultEndpointMapping,
        requestClosure: RequestClosure = MoyaProvider.DefaultRequestMapping,
        stubClosure: StubClosure = MoyaProvider.NeverStub,
        manager: Manager = Manager.sharedInstance,
        plugins: [PluginType] = []) {
            
            self.endpointClosure = endpointClosure
            self.requestClosure = requestClosure
            self.stubClosure = stubClosure
            self.manager = manager
            self.plugins = plugins
    }
    
    /// Returns an Endpoint based on the token, method, and parameters by invoking the endpointsClosure.
    public func endpoint(token: Target) -> Endpoint<Target> {
        return endpointClosure(token)
    }
    
    /// Designated request-making method. Returns a Cancellable token to cancel the request later.
    public func request(target: Target, completion: Moya.Completion) -> Cancellable {
        let endpoint = self.endpoint(target)
        let stubBehavior = self.stubClosure(target)
        var cancellableToken = CancellableWrapper()
        
        let performNetworking = { (request: NSURLRequest) in
            if cancellableToken.isCancelled { return }
            
            switch stubBehavior {
            case .Never:
                cancellableToken.innerCancellable = self.sendRequest(target, request: request, completion: completion)
            default:
                cancellableToken.innerCancellable = self.stubRequest(target, request: request, completion: completion, endpoint: endpoint, stubBehavior: stubBehavior)
            }
        }
        
        requestClosure(endpoint, performNetworking)
        
        return cancellableToken
    }
    
    /// When overriding this method, take care to `notifyPluginsOfImpendingStub` and to perform the stub using the `createStubFunction` method.
    /// Note: this was previously in an extension, however it must be in the original class declaration to allow subclasses to override.
    internal func stubRequest(target: Target, request: NSURLRequest, completion: Moya.Completion, endpoint: Endpoint<Target>, stubBehavior: Moya.StubBehavior) -> CancellableToken {
        let cancellableToken = CancellableToken { }
        notifyPluginsOfImpendingStub(request, target: target)
        let plugins = self.plugins
        let stub: () -> () = createStubFunction(cancellableToken, forTarget: target, withCompletion: completion, endpoint: endpoint, plugins: plugins)
        switch stubBehavior {
        case .Immediate:
            stub()
        case .Delayed(let delay):
            let killTimeOffset = Int64(CDouble(delay) * CDouble(NSEC_PER_SEC))
            let killTime = dispatch_time(DISPATCH_TIME_NOW, killTimeOffset)
            dispatch_after(killTime, dispatch_get_main_queue()) {
                stub()
            }
        case .Never:
            fatalError("Method called to stub request when stubbing is disabled.")
        }
        
        return cancellableToken
    }
}

/// Mark: Defaults

public extension MoyaProvider {
    
    // These functions are default mappings to endpoings and requests.
    
    public final class func DefaultEndpointMapping(target: Target) -> Endpoint<Target> {
        let url = target.baseURL.URLByAppendingPathComponent(target.path).absoluteString
        return Endpoint(URL: url, sampleResponseClosure: {.NetworkResponse(200, target.sampleData)}, method: target.method, parameters: target.parameters)
    }
    
    public final class func DefaultRequestMapping(endpoint: Endpoint<Target>, closure: NSURLRequest -> Void) {
        return closure(endpoint.urlRequest)
    }
}

/// Mark: Stubbing

public extension MoyaProvider {
    
    // Swift won't let us put the StubBehavior enum inside the provider class, so we'll
    // at least add some class functions to allow easy access to common stubbing closures.
    
    public final class func NeverStub(_: Target) -> Moya.StubBehavior {
        return .Never
    }
    
    public final class func ImmediatelyStub(_: Target) -> Moya.StubBehavior {
        return .Immediate
    }
    
    public final class func DelayedStub(seconds: NSTimeInterval)(_: Target) -> Moya.StubBehavior {
        return .Delayed(seconds: seconds)
    }
}

internal extension MoyaProvider {
    
    func sendRequest(target: Target, request: NSURLRequest, completion: Moya.Completion) -> CancellableToken {
        let request = manager.request(request)
        let plugins = self.plugins
        
        // Give plugins the chance to alter the outgoing request
        plugins.forEach { $0.willSendRequest(request, target: target) }
        
        // Perform the actual request
        let alamoRequest = request.response { (_, response: NSHTTPURLResponse?, data: NSData?, error: NSError?) -> () in
            let result = convertResponseToResult(response, data: data, error: error)
            // Inform all plugins about the response
            plugins.forEach { $0.didReceiveResponse(result, target: target) }
            completion(result: result)
        }
        
        return CancellableToken(request: alamoRequest)
    }
    
    /// Creates a function which, when called, executes the appropriate stubbing behavior for the given parameters.
    internal final func createStubFunction(token: CancellableToken, forTarget target: Target, withCompletion completion: Moya.Completion, endpoint: Endpoint<Target>, plugins: [PluginType]) -> (() -> ()) {
        return {
            if (token.canceled) {
                let error = Moya.Error.Underlying(NSError(domain: NSURLErrorDomain, code: NSURLErrorCancelled, userInfo: nil))
                plugins.forEach { $0.didReceiveResponse(.Failure(error), target: target) }
                completion(result: .Failure(error))
                return
            }
            
            switch endpoint.sampleResponseClosure() {
            case .NetworkResponse(let statusCode, let data):
                let response = Moya.Response(statusCode: statusCode, data: data, response: nil)
                plugins.forEach { $0.didReceiveResponse(.Success(response), target: target) }
                completion(result: .Success(response))
            case .NetworkError(let error):
                let error = Moya.Error.Underlying(error)
                plugins.forEach { $0.didReceiveResponse(.Failure(error), target: target) }
                completion(result: .Failure(error))
            }
        }
    }
    
    /// Notify all plugins that a stub is about to be performed. You must call this if overriding `stubRequest`.
    internal final func notifyPluginsOfImpendingStub(request: NSURLRequest, target: Target) {
        let request = manager.request(request)
        plugins.forEach { $0.willSendRequest(request, target: target) }
    }
}

<<<<<<< HEAD
private func convertResponseToResult(response: NSHTTPURLResponse?, data: NSData?, error: NSError?) ->
    Result<Moya.Response, Moya.Error> {
    switch (response, data, error) {
    case let (.Some(response), .Some(data), .None):
        let response = Moya.Response(statusCode: response.statusCode, data: data, response: response)
        return .Success(response)
    case let (.None, .None, .Some(error)):
=======
internal func convertResponseToResult(response: NSHTTPURLResponse?, data: NSData?, error: NSError?) -> Moya.Result<Moya.Response, Moya.Error> {
    switch (response, data, error) {
    case let (.Some(response), .Some(data), .None):
        let response = Moya.Response(statusCode: response.statusCode, data: data, response: response)
        return Moya.Result(success: response)
    case let (_, _, .Some(error)):
>>>>>>> 3409fbeb
        let error = Moya.Error.Underlying(error)
        return .Failure(error)
    default:
        let error = Moya.Error.Underlying(NSError(domain: NSURLErrorDomain, code: NSURLErrorUnknown, userInfo: nil))
        return .Failure(error)
    }
}

private struct CancellableWrapper: Cancellable {
    var innerCancellable: CancellableToken? = nil
    
    private var isCancelled = false
    
    func cancel() {
        innerCancellable?.cancel()
    }
}<|MERGE_RESOLUTION|>--- conflicted
+++ resolved
@@ -201,22 +201,13 @@
     }
 }
 
-<<<<<<< HEAD
-private func convertResponseToResult(response: NSHTTPURLResponse?, data: NSData?, error: NSError?) ->
+internal func convertResponseToResult(response: NSHTTPURLResponse?, data: NSData?, error: NSError?) ->
     Result<Moya.Response, Moya.Error> {
     switch (response, data, error) {
     case let (.Some(response), .Some(data), .None):
         let response = Moya.Response(statusCode: response.statusCode, data: data, response: response)
         return .Success(response)
-    case let (.None, .None, .Some(error)):
-=======
-internal func convertResponseToResult(response: NSHTTPURLResponse?, data: NSData?, error: NSError?) -> Moya.Result<Moya.Response, Moya.Error> {
-    switch (response, data, error) {
-    case let (.Some(response), .Some(data), .None):
-        let response = Moya.Response(statusCode: response.statusCode, data: data, response: response)
-        return Moya.Result(success: response)
     case let (_, _, .Some(error)):
->>>>>>> 3409fbeb
         let error = Moya.Error.Underlying(error)
         return .Failure(error)
     default:
