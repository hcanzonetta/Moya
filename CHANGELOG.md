# Next

<<<<<<< HEAD
- Makes `parameters` on `MoyaTarget` an optional `[String: AnyObject]` dictionary.
- Renamed stubbing identifiers: **Breaking Change**
  - `Moya.StubbedBehavior` renamed to `Moya.StubBehavior`
  - `Moya.MoyaStubbedBehavior` renamed to `Moya.StubClosure`
  - `Moya.NoStubbingBehavior` -> `Moya.NeverStub`
  - `Moya.ImmediateStubbingBehaviour` -> `Moya.NeverStub`
  - `Moya.DelayedStubbingBehaviour` -> `Moya.DelayedStub`
- Default class functions have been moved to extensions to prevent inadvertent subclassing.
- Renamed other identifiers: **Breaking Change**
  - `MoyaProvider.MoyaEndpointsClosure` to `MoyaProvider.EndpointClosure`
  - `MoyaProvider.MoyaEndpointResolution` to `MoyaProvider.RequestClosure`
  - `MoyaProvider.endpointResolver` to `MoyaProvider.requestClosure`
  - `MoyaProvider.stubBehavior` to `MoyaProvider.stubClosure`
  - `MoyaProvider` initializer parameter names.
  - `MoyaCompletion` to `Moya.Completion`
  - `DefaultEndpointResolution` to `DefaultRequestMapping`
- Renamed `T` generic types of `MoyaProvider` and `Endpoint` classes to `Target`.
- Removed errantly named `DefaultEndpointResolution`
- Changes the closure to map `Endpoint`s to `NSURLRequest`s asynchonous.
=======
# 2.4.1

- Corrects problem with ignoring the specified Alamofire manager

# 2.4.0

- Adds HTTP basic auth support.
>>>>>>> 4e26fa50

# 2.3.0

- Adds data processing functions for use with `RxMoyaProvider`

# 2.2.2

# 2.2.2

- Adds convenience `endpointByAddingParameterEncoding` method.

# 2.2.1

- Adds Moya files as members of RxMoya and ReactiveMoya frameworks.

# 2.2.0

- Add backward-compatible call from `DefaultEnpointResolution` to `DefaultEndpointResolution` on `MoyaProvider` class. `DefaultEndpointResolution` is now used internally as the default resolver. `DefaultEnpointResolution` can be removed in a future major release.
- Carthage support.

# 2.1.0

- Add option to pass an `Alamofire.Manager` to `MoyaProvider` initializer

# 2.0.2

- Updates Demo directory's RxSwift version.

# 2.0.1

- Updates Demo directory's Moya version for `pod try` compatbility.

# 2.0.0

- **Breaking change** Combines `MoyaPath` and `MoyaTarget` protocols.
- **Breaking change** Renames `Moya/Reactive` subspec to `Moya/ReactiveCocoa`.
- **Breaking change** Removes `stubResponses` from initializer; replaced with new stubbing behavior `.NoStubbing`. Added class methods to `MoyaProvider` to provide defaults, while allowing users to still change stubbing behaviour on a per-request basis.
- **Breaking change** Redefines types of `DefaultEndpointMapping` and `DefaultEnpointResolution` class functions on `MoyaProvider`. You no longer invoke these functions to return a closure, rather, you reference the functions themselves _as_ closures.
- **Breaking change** Renames `endpointsClosure` parameter and property of `MoyaProvider` to `endpointClosure`.
- **Breaking change** Renames `ReactiveMoyaProvider` to `ReactiveCocoaMoyaProvider` for consistency.
- Fixes problem that the `ReactiveMoyaProvider` initializer would not respect the stubbing behaviour it was passed.
- Adds official Carthage support – [@neonichu](http://github.com/neonichu)
- Relaxes version dependency on RxSwift - [@alcarvalho](http://github.com/alcarvalho)
- Fixes possible concurrency bugs with reactive providers - [@alcarvalho](http://github.com/alcarvalho)

# 1.1.1

- Fixes problem where `RxMoyaProvider` would not respect customized stubbing behaviour (delays).

# 1.1.0

- Adds support for RxSwift – [@alcarvalho](http://github.com/alcarvalho)

# 1.0.0

-  **Breaking change** Changes `EndpointSampleResponse` to require closures that return `NSData`, not `NSData` instances themselves. This prevents sample data from being loaded during the normal, non-unit test app lifecycle.
- **Breaking change** Adds `method` to `MoyaTarget` protocol and removes `method` parameter from `request()` functions. Targets now specify GET, POST, etc on a per-target level, instead of per-request.
- **Breaking change** Adds `parameters` to `MoyaTarget` protocol and removes ability to pass parameters into `request()` functions. Targets now specify the parameters directly on a per-target level, instead of per-request.
- Adds a sane default implementation of the `MoyaProvider` initializer's `endpointsClosure` parameter.

# 0.8.0

- Updates to Swift 1.2.

# 0.7.1

- Adds cancellable requests -[@MichaelMcGuire](http://github.com/MichaelMcGuire)

# 0.7.0

- Adds network activity closure to provider.

# 0.6.1

- Updates podspec to refer to `3.0.0-aplha.1` of ReactiveCocoa. -[@ashfurrow](http://github.com/ashfurrow)

# 0.6

- First release on CocoaPods trunk.
- Add data support for [stubbed error responses](https://github.com/ashfurrow/Moya/pull/92). – [@steam](http://github.com.steam)
- Fixes [#66](https://github.com/AshFurrow/Moya/issues/66), a problem with outdated Alamofire dependency and it's serializer type signature. -[@garnett](http://github.com/garnett)
- Delete note about ReactiveCocoa installation -[@garnett](http://github.com/garnett)

# 0.5

- Fixes [#52](https://github.com/AshFurrow/Moya/issues/52) to change submodules to use http instead of ssh. -[@ashfurrow)](http://github.com/AshFurrow)
- Migrate to support Xcode beta 6.1 -[@orta)](http://github.com/orta)
- Adds the original NSURLResponse to a MoyaResponse -[@orta)](http://github.com/orta)
- Fixes [#63](https://github.com/AshFurrow/Moya/issues/63), a problem where stale inflight requests were kept around if they error'd down the pipline (discussed [here](https://github.com/ReactiveCocoa/ReactiveCocoa/issues/1525#issuecomment-58559734)) -[@ashfurrow](http://github.com/AshFurrow)

# 0.4

- Implements [#46](https://github.com/AshFurrow/Moya/issues/46), the code property of the NSError sent through by ReactiveMoyaProvider will now match the failing http status code. -[@powerje](http://github.com/powerje)

# 0.3

- Fixes [#48](https://github.com/AshFurrow/Moya/issues/48) that modifies Moya to execute completion blocks of stubbed responses *immediately*, instead of using `dispatch_async` to defer it to the next invocation of the run loop. **This is a breaking change**. Because of this change, the ReactiveCocoa extensions had to be modified slightly to deduplicate inflight stubbed requests. Reactive providers now vend `RACSignal` instances that start the network request *when subscribed to*. -[@ashfurrow](http://github.com/AshFurrow)

# 0.2

- Fixes [#44](https://github.com/AshFurrow/Moya/issues/44) where status codes weren't being pass through to completion blocks. This also modified the behaviour of the ReactiveCocoa extensions significantly but sending MoyaResponse objects instead of just NSData ones. —[@ashfurrow](http://github.com/AshFurrow)

# 0.1

- Initial release.<|MERGE_RESOLUTION|>--- conflicted
+++ resolved
@@ -1,6 +1,5 @@
 # Next
 
-<<<<<<< HEAD
 - Makes `parameters` on `MoyaTarget` an optional `[String: AnyObject]` dictionary.
 - Renamed stubbing identifiers: **Breaking Change**
   - `Moya.StubbedBehavior` renamed to `Moya.StubBehavior`
@@ -20,7 +19,7 @@
 - Renamed `T` generic types of `MoyaProvider` and `Endpoint` classes to `Target`.
 - Removed errantly named `DefaultEndpointResolution`
 - Changes the closure to map `Endpoint`s to `NSURLRequest`s asynchonous.
-=======
+
 # 2.4.1
 
 - Corrects problem with ignoring the specified Alamofire manager
@@ -28,7 +27,6 @@
 # 2.4.0
 
 - Adds HTTP basic auth support.
->>>>>>> 4e26fa50
 
 # 2.3.0
 
