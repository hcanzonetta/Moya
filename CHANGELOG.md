--- conflicted
+++ resolved
@@ -1,6 +1,5 @@
 # Next
 
-<<<<<<< HEAD
 - Makes `parameters` on `MoyaTarget` an optional `[String: AnyObject]` dictionary.
 - Renamed stubbing identifiers: **Breaking Change**
   - `Moya.StubbedBehavior` renamed to `Moya.StubBehavior`
@@ -14,16 +13,15 @@
   - `MoyaProvider.MoyaEndpointResolution` to `MoyaProvider.RequestClosure`
   - `MoyaProvider.endpointResolver` to `MoyaProvider.requestClosure`
   - `MoyaProvider.stubBehavior` to `MoyaProvider.stubClosure`
-  - `MoyaProvider` initializer parameter names.
+  - `MoyaCredentialClosure` to `CredentialClosure`
+  - `MoyaProvider` initializer parameter names
   - `MoyaCompletion` to `Moya.Completion`
   - `DefaultEndpointResolution` to `DefaultRequestMapping`
 - Renamed `T` generic types of `MoyaProvider` and `Endpoint` classes to `Target`.
 - Removed errantly named `DefaultEndpointResolution`
 - Changes the closure to map `Endpoint`s to `NSURLRequest`s asynchonous.
-=======
 - Removes inflight request tracking for ReactiveCocoa and RxSwift providers. **Breaking Change**
 - Adds support for ReactiveCocoa 4 by moving `ReactiveCocoaMoyaProvider` to use `SignalProducer` instead of `RACSignal`
->>>>>>> 56a3ff94
 
 # 2.4.1
 
