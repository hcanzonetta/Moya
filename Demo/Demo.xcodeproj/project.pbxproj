// !$*UTF8*$!
{
	archiveVersion = 1;
	classes = {
	};
	objectVersion = 46;
	objects = {

/* Begin PBXBuildFile section */
		0649AB6B1BAE131A00DB0C77 /* Observable+MoyaSpec.swift in Sources */ = {isa = PBXBuildFile; fileRef = 0649AB6A1BAE131A00DB0C77 /* Observable+MoyaSpec.swift */; };
		068831491BB10585007CFFEA /* SignalProducer+MoyaSpec.swift in Sources */ = {isa = PBXBuildFile; fileRef = 068831481BB10585007CFFEA /* SignalProducer+MoyaSpec.swift */; };
		0AD0D23685BE790467295DAA /* Pods_DemoTests.framework in Frameworks */ = {isa = PBXBuildFile; fileRef = F163C0263C98856D2EFD9C4E /* Pods_DemoTests.framework */; };
<<<<<<< HEAD
		1FC6B8631BF05D8F004CE7F0 /* MoyaError+MoyaSpec.swift in Sources */ = {isa = PBXBuildFile; fileRef = 1FC6B8621BF05D8F004CE7F0 /* MoyaError+MoyaSpec.swift */; };
=======
		55D06A941BF14EDD00314079 /* RACSignal+MoyaSpec.swift in Sources */ = {isa = PBXBuildFile; fileRef = 5E70E8C01A1BB32400F00C49 /* RACSignal+MoyaSpec.swift */; };
>>>>>>> c177e2a2
		5E70E8C31A1BB32400F00C49 /* EndpointSpec.swift in Sources */ = {isa = PBXBuildFile; fileRef = 5E70E8BD1A1BB32400F00C49 /* EndpointSpec.swift */; };
		5E70E8C51A1BB32400F00C49 /* MoyaProviderSpec.swift in Sources */ = {isa = PBXBuildFile; fileRef = 5E70E8BF1A1BB32400F00C49 /* MoyaProviderSpec.swift */; };
		5E70E8C71A1BB32400F00C49 /* testImage.png in Resources */ = {isa = PBXBuildFile; fileRef = 5E70E8C11A1BB32400F00C49 /* testImage.png */; };
		5EBA229E1BA4AF18000622AB /* ReactiveCocoaMoyaProviderTests.swift in Sources */ = {isa = PBXBuildFile; fileRef = 5EBA229D1BA4AF18000622AB /* ReactiveCocoaMoyaProviderTests.swift */; };
		5EBA22A01BA4AF69000622AB /* RxSwiftMoyaProviderTests.swift in Sources */ = {isa = PBXBuildFile; fileRef = 5EBA229F1BA4AF69000622AB /* RxSwiftMoyaProviderTests.swift */; };
		5EC197E61A1BB16D00F4DFD4 /* AppDelegate.swift in Sources */ = {isa = PBXBuildFile; fileRef = 5EC197E51A1BB16D00F4DFD4 /* AppDelegate.swift */; };
		5EC197E81A1BB16D00F4DFD4 /* ViewController.swift in Sources */ = {isa = PBXBuildFile; fileRef = 5EC197E71A1BB16D00F4DFD4 /* ViewController.swift */; };
		5EC197ED1A1BB16D00F4DFD4 /* Main.storyboard in Resources */ = {isa = PBXBuildFile; fileRef = 5EC197EB1A1BB16D00F4DFD4 /* Main.storyboard */; };
		5EC197EF1A1BB16D00F4DFD4 /* Images.xcassets in Resources */ = {isa = PBXBuildFile; fileRef = 5EC197EE1A1BB16D00F4DFD4 /* Images.xcassets */; };
		5EC197F21A1BB16D00F4DFD4 /* LaunchScreen.xib in Resources */ = {isa = PBXBuildFile; fileRef = 5EC197F01A1BB16D00F4DFD4 /* LaunchScreen.xib */; };
		5EC198081A1BB24600F4DFD4 /* GitHubAPI.swift in Sources */ = {isa = PBXBuildFile; fileRef = 5EC198071A1BB24600F4DFD4 /* GitHubAPI.swift */; };
		5EE0145E1AE81206001FAE57 /* MoyaProviderIntegrationTests.swift in Sources */ = {isa = PBXBuildFile; fileRef = 5E70E8BE1A1BB32400F00C49 /* MoyaProviderIntegrationTests.swift */; };
		5EEE04801BE3284A00BAF594 /* TestHelpers.swift in Sources */ = {isa = PBXBuildFile; fileRef = 5EEE047F1BE3284A00BAF594 /* TestHelpers.swift */; };
		B65BD92F2FF29D3F7988B4BD /* Pods_Demo.framework in Frameworks */ = {isa = PBXBuildFile; fileRef = 4B4E762F3CF042EA78D91549 /* Pods_Demo.framework */; };
/* End PBXBuildFile section */

/* Begin PBXContainerItemProxy section */
		5EC197F81A1BB16D00F4DFD4 /* PBXContainerItemProxy */ = {
			isa = PBXContainerItemProxy;
			containerPortal = 5EC197D81A1BB16D00F4DFD4 /* Project object */;
			proxyType = 1;
			remoteGlobalIDString = 5EC197DF1A1BB16D00F4DFD4;
			remoteInfo = Demo;
		};
/* End PBXContainerItemProxy section */

/* Begin PBXFileReference section */
		0649AB6A1BAE131A00DB0C77 /* Observable+MoyaSpec.swift */ = {isa = PBXFileReference; fileEncoding = 4; lastKnownFileType = sourcecode.swift; path = "Observable+MoyaSpec.swift"; sourceTree = "<group>"; };
		068831481BB10585007CFFEA /* SignalProducer+MoyaSpec.swift */ = {isa = PBXFileReference; fileEncoding = 4; lastKnownFileType = sourcecode.swift; path = "SignalProducer+MoyaSpec.swift"; sourceTree = "<group>"; };
		1FC6B8621BF05D8F004CE7F0 /* MoyaError+MoyaSpec.swift */ = {isa = PBXFileReference; fileEncoding = 4; lastKnownFileType = sourcecode.swift; path = "MoyaError+MoyaSpec.swift"; sourceTree = "<group>"; };
		43454F6E15028A8B8A3971EA /* Pods-Demo.release.xcconfig */ = {isa = PBXFileReference; includeInIndex = 1; lastKnownFileType = text.xcconfig; name = "Pods-Demo.release.xcconfig"; path = "Pods/Target Support Files/Pods-Demo/Pods-Demo.release.xcconfig"; sourceTree = "<group>"; };
		438A6BC90BFF7F590EFB5EBA /* Pods-DemoTests.debug.xcconfig */ = {isa = PBXFileReference; includeInIndex = 1; lastKnownFileType = text.xcconfig; name = "Pods-DemoTests.debug.xcconfig"; path = "Pods/Target Support Files/Pods-DemoTests/Pods-DemoTests.debug.xcconfig"; sourceTree = "<group>"; };
		4B4E762F3CF042EA78D91549 /* Pods_Demo.framework */ = {isa = PBXFileReference; explicitFileType = wrapper.framework; includeInIndex = 0; path = Pods_Demo.framework; sourceTree = BUILT_PRODUCTS_DIR; };
		5E0646551BE7995A00E900DC /* Contributing.md */ = {isa = PBXFileReference; lastKnownFileType = net.daringfireball.markdown; name = Contributing.md; path = ../Contributing.md; sourceTree = "<group>"; };
		5E0646561BE7999C00E900DC /* Moya.podspec */ = {isa = PBXFileReference; lastKnownFileType = text; name = Moya.podspec; path = ../Moya.podspec; sourceTree = "<group>"; };
		5E0646571BE799C500E900DC /* License.md */ = {isa = PBXFileReference; lastKnownFileType = net.daringfireball.markdown; name = License.md; path = ../License.md; sourceTree = "<group>"; };
		5E0646581BE79A4300E900DC /* Readme.md */ = {isa = PBXFileReference; lastKnownFileType = net.daringfireball.markdown; name = Readme.md; path = ../Readme.md; sourceTree = "<group>"; };
		5E2F7EE41BE53759009C5CE0 /* Changelog.md */ = {isa = PBXFileReference; fileEncoding = 4; lastKnownFileType = net.daringfireball.markdown; name = Changelog.md; path = ../Changelog.md; sourceTree = "<group>"; };
		5E70E8BD1A1BB32400F00C49 /* EndpointSpec.swift */ = {isa = PBXFileReference; fileEncoding = 4; lastKnownFileType = sourcecode.swift; path = EndpointSpec.swift; sourceTree = "<group>"; };
		5E70E8BE1A1BB32400F00C49 /* MoyaProviderIntegrationTests.swift */ = {isa = PBXFileReference; fileEncoding = 4; lastKnownFileType = sourcecode.swift; path = MoyaProviderIntegrationTests.swift; sourceTree = "<group>"; };
		5E70E8BF1A1BB32400F00C49 /* MoyaProviderSpec.swift */ = {isa = PBXFileReference; fileEncoding = 4; lastKnownFileType = sourcecode.swift; path = MoyaProviderSpec.swift; sourceTree = "<group>"; };
		5E70E8C01A1BB32400F00C49 /* RACSignal+MoyaSpec.swift */ = {isa = PBXFileReference; fileEncoding = 4; lastKnownFileType = sourcecode.swift; path = "RACSignal+MoyaSpec.swift"; sourceTree = "<group>"; };
		5E70E8C11A1BB32400F00C49 /* testImage.png */ = {isa = PBXFileReference; lastKnownFileType = image.png; path = testImage.png; sourceTree = "<group>"; };
		5EBA229D1BA4AF18000622AB /* ReactiveCocoaMoyaProviderTests.swift */ = {isa = PBXFileReference; fileEncoding = 4; lastKnownFileType = sourcecode.swift; path = ReactiveCocoaMoyaProviderTests.swift; sourceTree = "<group>"; };
		5EBA229F1BA4AF69000622AB /* RxSwiftMoyaProviderTests.swift */ = {isa = PBXFileReference; fileEncoding = 4; lastKnownFileType = sourcecode.swift; path = RxSwiftMoyaProviderTests.swift; sourceTree = "<group>"; };
		5EC197E01A1BB16D00F4DFD4 /* Demo.app */ = {isa = PBXFileReference; explicitFileType = wrapper.application; includeInIndex = 0; path = Demo.app; sourceTree = BUILT_PRODUCTS_DIR; };
		5EC197E41A1BB16D00F4DFD4 /* Info.plist */ = {isa = PBXFileReference; lastKnownFileType = text.plist.xml; path = Info.plist; sourceTree = "<group>"; };
		5EC197E51A1BB16D00F4DFD4 /* AppDelegate.swift */ = {isa = PBXFileReference; lastKnownFileType = sourcecode.swift; path = AppDelegate.swift; sourceTree = "<group>"; };
		5EC197E71A1BB16D00F4DFD4 /* ViewController.swift */ = {isa = PBXFileReference; lastKnownFileType = sourcecode.swift; path = ViewController.swift; sourceTree = "<group>"; };
		5EC197EC1A1BB16D00F4DFD4 /* Base */ = {isa = PBXFileReference; lastKnownFileType = file.storyboard; name = Base; path = Base.lproj/Main.storyboard; sourceTree = "<group>"; };
		5EC197EE1A1BB16D00F4DFD4 /* Images.xcassets */ = {isa = PBXFileReference; lastKnownFileType = folder.assetcatalog; path = Images.xcassets; sourceTree = "<group>"; };
		5EC197F11A1BB16D00F4DFD4 /* Base */ = {isa = PBXFileReference; lastKnownFileType = file.xib; name = Base; path = Base.lproj/LaunchScreen.xib; sourceTree = "<group>"; };
		5EC197F71A1BB16D00F4DFD4 /* DemoTests.xctest */ = {isa = PBXFileReference; explicitFileType = wrapper.cfbundle; includeInIndex = 0; path = DemoTests.xctest; sourceTree = BUILT_PRODUCTS_DIR; };
		5EC197FC1A1BB16D00F4DFD4 /* Info.plist */ = {isa = PBXFileReference; lastKnownFileType = text.plist.xml; path = Info.plist; sourceTree = "<group>"; };
		5EC198071A1BB24600F4DFD4 /* GitHubAPI.swift */ = {isa = PBXFileReference; fileEncoding = 4; lastKnownFileType = sourcecode.swift; path = GitHubAPI.swift; sourceTree = "<group>"; };
		5EEE047F1BE3284A00BAF594 /* TestHelpers.swift */ = {isa = PBXFileReference; fileEncoding = 4; lastKnownFileType = sourcecode.swift; path = TestHelpers.swift; sourceTree = "<group>"; };
		635CFFB539B0C7F414CAD726 /* Pods.framework */ = {isa = PBXFileReference; explicitFileType = wrapper.framework; includeInIndex = 0; path = Pods.framework; sourceTree = BUILT_PRODUCTS_DIR; };
		B70A1C08F293616EF7FF77C4 /* Pods-Demo.debug.xcconfig */ = {isa = PBXFileReference; includeInIndex = 1; lastKnownFileType = text.xcconfig; name = "Pods-Demo.debug.xcconfig"; path = "Pods/Target Support Files/Pods-Demo/Pods-Demo.debug.xcconfig"; sourceTree = "<group>"; };
		BC479B4E50ECA88C0F0D211C /* Pods-DemoTests.release.xcconfig */ = {isa = PBXFileReference; includeInIndex = 1; lastKnownFileType = text.xcconfig; name = "Pods-DemoTests.release.xcconfig"; path = "Pods/Target Support Files/Pods-DemoTests/Pods-DemoTests.release.xcconfig"; sourceTree = "<group>"; };
		F163C0263C98856D2EFD9C4E /* Pods_DemoTests.framework */ = {isa = PBXFileReference; explicitFileType = wrapper.framework; includeInIndex = 0; path = Pods_DemoTests.framework; sourceTree = BUILT_PRODUCTS_DIR; };
/* End PBXFileReference section */

/* Begin PBXFrameworksBuildPhase section */
		5EC197DD1A1BB16D00F4DFD4 /* Frameworks */ = {
			isa = PBXFrameworksBuildPhase;
			buildActionMask = 2147483647;
			files = (
				B65BD92F2FF29D3F7988B4BD /* Pods_Demo.framework in Frameworks */,
			);
			runOnlyForDeploymentPostprocessing = 0;
		};
		5EC197F41A1BB16D00F4DFD4 /* Frameworks */ = {
			isa = PBXFrameworksBuildPhase;
			buildActionMask = 2147483647;
			files = (
				0AD0D23685BE790467295DAA /* Pods_DemoTests.framework in Frameworks */,
			);
			runOnlyForDeploymentPostprocessing = 0;
		};
/* End PBXFrameworksBuildPhase section */

/* Begin PBXGroup section */
		1AD8E2E095B88C420BB84070 /* Pods */ = {
			isa = PBXGroup;
			children = (
				B70A1C08F293616EF7FF77C4 /* Pods-Demo.debug.xcconfig */,
				43454F6E15028A8B8A3971EA /* Pods-Demo.release.xcconfig */,
				438A6BC90BFF7F590EFB5EBA /* Pods-DemoTests.debug.xcconfig */,
				BC479B4E50ECA88C0F0D211C /* Pods-DemoTests.release.xcconfig */,
			);
			name = Pods;
			sourceTree = "<group>";
		};
		4EA28E847926FEF1338D42F3 /* Frameworks */ = {
			isa = PBXGroup;
			children = (
				635CFFB539B0C7F414CAD726 /* Pods.framework */,
				4B4E762F3CF042EA78D91549 /* Pods_Demo.framework */,
				F163C0263C98856D2EFD9C4E /* Pods_DemoTests.framework */,
			);
			name = Frameworks;
			sourceTree = "<group>";
		};
		5EC197D71A1BB16D00F4DFD4 = {
			isa = PBXGroup;
			children = (
				5E2F7EE41BE53759009C5CE0 /* Changelog.md */,
				5E0646551BE7995A00E900DC /* Contributing.md */,
				5E0646571BE799C500E900DC /* License.md */,
				5E0646581BE79A4300E900DC /* Readme.md */,
				5E0646561BE7999C00E900DC /* Moya.podspec */,
				5EC197E21A1BB16D00F4DFD4 /* Demo */,
				5EC197FA1A1BB16D00F4DFD4 /* DemoTests */,
				5EC197E11A1BB16D00F4DFD4 /* Products */,
				4EA28E847926FEF1338D42F3 /* Frameworks */,
				1AD8E2E095B88C420BB84070 /* Pods */,
			);
			sourceTree = "<group>";
		};
		5EC197E11A1BB16D00F4DFD4 /* Products */ = {
			isa = PBXGroup;
			children = (
				5EC197E01A1BB16D00F4DFD4 /* Demo.app */,
				5EC197F71A1BB16D00F4DFD4 /* DemoTests.xctest */,
			);
			name = Products;
			sourceTree = "<group>";
		};
		5EC197E21A1BB16D00F4DFD4 /* Demo */ = {
			isa = PBXGroup;
			children = (
				5EC198071A1BB24600F4DFD4 /* GitHubAPI.swift */,
				5EC197E51A1BB16D00F4DFD4 /* AppDelegate.swift */,
				5EC197E71A1BB16D00F4DFD4 /* ViewController.swift */,
				5EC197EB1A1BB16D00F4DFD4 /* Main.storyboard */,
				5EC197EE1A1BB16D00F4DFD4 /* Images.xcassets */,
				5EC197F01A1BB16D00F4DFD4 /* LaunchScreen.xib */,
				5EC197E31A1BB16D00F4DFD4 /* Supporting Files */,
			);
			path = Demo;
			sourceTree = "<group>";
		};
		5EC197E31A1BB16D00F4DFD4 /* Supporting Files */ = {
			isa = PBXGroup;
			children = (
				5EC197E41A1BB16D00F4DFD4 /* Info.plist */,
			);
			name = "Supporting Files";
			sourceTree = "<group>";
		};
		5EC197FA1A1BB16D00F4DFD4 /* DemoTests */ = {
			isa = PBXGroup;
			children = (
				5E70E8BD1A1BB32400F00C49 /* EndpointSpec.swift */,
				5E70E8BE1A1BB32400F00C49 /* MoyaProviderIntegrationTests.swift */,
				5E70E8BF1A1BB32400F00C49 /* MoyaProviderSpec.swift */,
				5EBA229D1BA4AF18000622AB /* ReactiveCocoaMoyaProviderTests.swift */,
				5EBA229F1BA4AF69000622AB /* RxSwiftMoyaProviderTests.swift */,
				5E70E8C01A1BB32400F00C49 /* RACSignal+MoyaSpec.swift */,
				0649AB6A1BAE131A00DB0C77 /* Observable+MoyaSpec.swift */,
				068831481BB10585007CFFEA /* SignalProducer+MoyaSpec.swift */,
				1FC6B8621BF05D8F004CE7F0 /* MoyaError+MoyaSpec.swift */,
				5EEE047F1BE3284A00BAF594 /* TestHelpers.swift */,
				5E70E8C11A1BB32400F00C49 /* testImage.png */,
				5EC197FB1A1BB16D00F4DFD4 /* Supporting Files */,
			);
			path = DemoTests;
			sourceTree = "<group>";
		};
		5EC197FB1A1BB16D00F4DFD4 /* Supporting Files */ = {
			isa = PBXGroup;
			children = (
				5EC197FC1A1BB16D00F4DFD4 /* Info.plist */,
			);
			name = "Supporting Files";
			sourceTree = "<group>";
		};
/* End PBXGroup section */

/* Begin PBXNativeTarget section */
		5EC197DF1A1BB16D00F4DFD4 /* Demo */ = {
			isa = PBXNativeTarget;
			buildConfigurationList = 5EC198011A1BB16D00F4DFD4 /* Build configuration list for PBXNativeTarget "Demo" */;
			buildPhases = (
				F44F1B5217525A03F4F83AA7 /* Check Pods Manifest.lock */,
				5EC197DC1A1BB16D00F4DFD4 /* Sources */,
				5EC197DD1A1BB16D00F4DFD4 /* Frameworks */,
				5EC197DE1A1BB16D00F4DFD4 /* Resources */,
				CD30A4736D928DDD15BFDB84 /* Embed Pods Frameworks */,
				DA4A7D5BA6D1B63B0455F529 /* Copy Pods Resources */,
			);
			buildRules = (
			);
			dependencies = (
			);
			name = Demo;
			productName = Demo;
			productReference = 5EC197E01A1BB16D00F4DFD4 /* Demo.app */;
			productType = "com.apple.product-type.application";
		};
		5EC197F61A1BB16D00F4DFD4 /* DemoTests */ = {
			isa = PBXNativeTarget;
			buildConfigurationList = 5EC198041A1BB16D00F4DFD4 /* Build configuration list for PBXNativeTarget "DemoTests" */;
			buildPhases = (
				A69B1E419F4683E775B43EE7 /* Check Pods Manifest.lock */,
				5EC197F31A1BB16D00F4DFD4 /* Sources */,
				5EC197F41A1BB16D00F4DFD4 /* Frameworks */,
				5EC197F51A1BB16D00F4DFD4 /* Resources */,
				F46D22921080272AF78A701F /* Embed Pods Frameworks */,
				FACDFB61410EBC063296DA86 /* Copy Pods Resources */,
			);
			buildRules = (
			);
			dependencies = (
				5EC197F91A1BB16D00F4DFD4 /* PBXTargetDependency */,
			);
			name = DemoTests;
			productName = DemoTests;
			productReference = 5EC197F71A1BB16D00F4DFD4 /* DemoTests.xctest */;
			productType = "com.apple.product-type.bundle.unit-test";
		};
/* End PBXNativeTarget section */

/* Begin PBXProject section */
		5EC197D81A1BB16D00F4DFD4 /* Project object */ = {
			isa = PBXProject;
			attributes = {
				LastSwiftMigration = 0700;
				LastSwiftUpdateCheck = 0700;
				LastUpgradeCheck = 0700;
				ORGANIZATIONNAME = "Ash Furrow";
				TargetAttributes = {
					5EC197DF1A1BB16D00F4DFD4 = {
						CreatedOnToolsVersion = 6.1.1;
					};
					5EC197F61A1BB16D00F4DFD4 = {
						CreatedOnToolsVersion = 6.1.1;
					};
				};
			};
			buildConfigurationList = 5EC197DB1A1BB16D00F4DFD4 /* Build configuration list for PBXProject "Demo" */;
			compatibilityVersion = "Xcode 3.2";
			developmentRegion = English;
			hasScannedForEncodings = 0;
			knownRegions = (
				en,
				Base,
			);
			mainGroup = 5EC197D71A1BB16D00F4DFD4;
			productRefGroup = 5EC197E11A1BB16D00F4DFD4 /* Products */;
			projectDirPath = "";
			projectRoot = "";
			targets = (
				5EC197DF1A1BB16D00F4DFD4 /* Demo */,
				5EC197F61A1BB16D00F4DFD4 /* DemoTests */,
			);
		};
/* End PBXProject section */

/* Begin PBXResourcesBuildPhase section */
		5EC197DE1A1BB16D00F4DFD4 /* Resources */ = {
			isa = PBXResourcesBuildPhase;
			buildActionMask = 2147483647;
			files = (
				5EC197ED1A1BB16D00F4DFD4 /* Main.storyboard in Resources */,
				5EC197F21A1BB16D00F4DFD4 /* LaunchScreen.xib in Resources */,
				5EC197EF1A1BB16D00F4DFD4 /* Images.xcassets in Resources */,
			);
			runOnlyForDeploymentPostprocessing = 0;
		};
		5EC197F51A1BB16D00F4DFD4 /* Resources */ = {
			isa = PBXResourcesBuildPhase;
			buildActionMask = 2147483647;
			files = (
				5E70E8C71A1BB32400F00C49 /* testImage.png in Resources */,
			);
			runOnlyForDeploymentPostprocessing = 0;
		};
/* End PBXResourcesBuildPhase section */

/* Begin PBXShellScriptBuildPhase section */
		A69B1E419F4683E775B43EE7 /* Check Pods Manifest.lock */ = {
			isa = PBXShellScriptBuildPhase;
			buildActionMask = 2147483647;
			files = (
			);
			inputPaths = (
			);
			name = "Check Pods Manifest.lock";
			outputPaths = (
			);
			runOnlyForDeploymentPostprocessing = 0;
			shellPath = /bin/sh;
			shellScript = "diff \"${PODS_ROOT}/../Podfile.lock\" \"${PODS_ROOT}/Manifest.lock\" > /dev/null\nif [[ $? != 0 ]] ; then\n    cat << EOM\nerror: The sandbox is not in sync with the Podfile.lock. Run 'pod install' or update your CocoaPods installation.\nEOM\n    exit 1\nfi\n";
			showEnvVarsInLog = 0;
		};
		CD30A4736D928DDD15BFDB84 /* Embed Pods Frameworks */ = {
			isa = PBXShellScriptBuildPhase;
			buildActionMask = 2147483647;
			files = (
			);
			inputPaths = (
			);
			name = "Embed Pods Frameworks";
			outputPaths = (
			);
			runOnlyForDeploymentPostprocessing = 0;
			shellPath = /bin/sh;
			shellScript = "\"${SRCROOT}/Pods/Target Support Files/Pods-Demo/Pods-Demo-frameworks.sh\"\n";
			showEnvVarsInLog = 0;
		};
		DA4A7D5BA6D1B63B0455F529 /* Copy Pods Resources */ = {
			isa = PBXShellScriptBuildPhase;
			buildActionMask = 2147483647;
			files = (
			);
			inputPaths = (
			);
			name = "Copy Pods Resources";
			outputPaths = (
			);
			runOnlyForDeploymentPostprocessing = 0;
			shellPath = /bin/sh;
			shellScript = "\"${SRCROOT}/Pods/Target Support Files/Pods-Demo/Pods-Demo-resources.sh\"\n";
			showEnvVarsInLog = 0;
		};
		F44F1B5217525A03F4F83AA7 /* Check Pods Manifest.lock */ = {
			isa = PBXShellScriptBuildPhase;
			buildActionMask = 2147483647;
			files = (
			);
			inputPaths = (
			);
			name = "Check Pods Manifest.lock";
			outputPaths = (
			);
			runOnlyForDeploymentPostprocessing = 0;
			shellPath = /bin/sh;
			shellScript = "diff \"${PODS_ROOT}/../Podfile.lock\" \"${PODS_ROOT}/Manifest.lock\" > /dev/null\nif [[ $? != 0 ]] ; then\n    cat << EOM\nerror: The sandbox is not in sync with the Podfile.lock. Run 'pod install' or update your CocoaPods installation.\nEOM\n    exit 1\nfi\n";
			showEnvVarsInLog = 0;
		};
		F46D22921080272AF78A701F /* Embed Pods Frameworks */ = {
			isa = PBXShellScriptBuildPhase;
			buildActionMask = 2147483647;
			files = (
			);
			inputPaths = (
			);
			name = "Embed Pods Frameworks";
			outputPaths = (
			);
			runOnlyForDeploymentPostprocessing = 0;
			shellPath = /bin/sh;
			shellScript = "\"${SRCROOT}/Pods/Target Support Files/Pods-DemoTests/Pods-DemoTests-frameworks.sh\"\n";
			showEnvVarsInLog = 0;
		};
		FACDFB61410EBC063296DA86 /* Copy Pods Resources */ = {
			isa = PBXShellScriptBuildPhase;
			buildActionMask = 2147483647;
			files = (
			);
			inputPaths = (
			);
			name = "Copy Pods Resources";
			outputPaths = (
			);
			runOnlyForDeploymentPostprocessing = 0;
			shellPath = /bin/sh;
			shellScript = "\"${SRCROOT}/Pods/Target Support Files/Pods-DemoTests/Pods-DemoTests-resources.sh\"\n";
			showEnvVarsInLog = 0;
		};
/* End PBXShellScriptBuildPhase section */

/* Begin PBXSourcesBuildPhase section */
		5EC197DC1A1BB16D00F4DFD4 /* Sources */ = {
			isa = PBXSourcesBuildPhase;
			buildActionMask = 2147483647;
			files = (
				5EC197E81A1BB16D00F4DFD4 /* ViewController.swift in Sources */,
				5EC197E61A1BB16D00F4DFD4 /* AppDelegate.swift in Sources */,
				5EC198081A1BB24600F4DFD4 /* GitHubAPI.swift in Sources */,
			);
			runOnlyForDeploymentPostprocessing = 0;
		};
		5EC197F31A1BB16D00F4DFD4 /* Sources */ = {
			isa = PBXSourcesBuildPhase;
			buildActionMask = 2147483647;
			files = (
				55D06A941BF14EDD00314079 /* RACSignal+MoyaSpec.swift in Sources */,
				068831491BB10585007CFFEA /* SignalProducer+MoyaSpec.swift in Sources */,
				5EE0145E1AE81206001FAE57 /* MoyaProviderIntegrationTests.swift in Sources */,
				5EBA229E1BA4AF18000622AB /* ReactiveCocoaMoyaProviderTests.swift in Sources */,
				5E70E8C51A1BB32400F00C49 /* MoyaProviderSpec.swift in Sources */,
				5EBA22A01BA4AF69000622AB /* RxSwiftMoyaProviderTests.swift in Sources */,
				1FC6B8631BF05D8F004CE7F0 /* MoyaError+MoyaSpec.swift in Sources */,
				5E70E8C31A1BB32400F00C49 /* EndpointSpec.swift in Sources */,
				0649AB6B1BAE131A00DB0C77 /* Observable+MoyaSpec.swift in Sources */,
				5EEE04801BE3284A00BAF594 /* TestHelpers.swift in Sources */,
			);
			runOnlyForDeploymentPostprocessing = 0;
		};
/* End PBXSourcesBuildPhase section */

/* Begin PBXTargetDependency section */
		5EC197F91A1BB16D00F4DFD4 /* PBXTargetDependency */ = {
			isa = PBXTargetDependency;
			target = 5EC197DF1A1BB16D00F4DFD4 /* Demo */;
			targetProxy = 5EC197F81A1BB16D00F4DFD4 /* PBXContainerItemProxy */;
		};
/* End PBXTargetDependency section */

/* Begin PBXVariantGroup section */
		5EC197EB1A1BB16D00F4DFD4 /* Main.storyboard */ = {
			isa = PBXVariantGroup;
			children = (
				5EC197EC1A1BB16D00F4DFD4 /* Base */,
			);
			name = Main.storyboard;
			sourceTree = "<group>";
		};
		5EC197F01A1BB16D00F4DFD4 /* LaunchScreen.xib */ = {
			isa = PBXVariantGroup;
			children = (
				5EC197F11A1BB16D00F4DFD4 /* Base */,
			);
			name = LaunchScreen.xib;
			sourceTree = "<group>";
		};
/* End PBXVariantGroup section */

/* Begin XCBuildConfiguration section */
		5EC197FF1A1BB16D00F4DFD4 /* Debug */ = {
			isa = XCBuildConfiguration;
			buildSettings = {
				ALWAYS_SEARCH_USER_PATHS = NO;
				CLANG_CXX_LANGUAGE_STANDARD = "gnu++0x";
				CLANG_CXX_LIBRARY = "libc++";
				CLANG_ENABLE_MODULES = YES;
				CLANG_ENABLE_OBJC_ARC = YES;
				CLANG_WARN_BOOL_CONVERSION = YES;
				CLANG_WARN_CONSTANT_CONVERSION = YES;
				CLANG_WARN_DIRECT_OBJC_ISA_USAGE = YES_ERROR;
				CLANG_WARN_EMPTY_BODY = YES;
				CLANG_WARN_ENUM_CONVERSION = YES;
				CLANG_WARN_INT_CONVERSION = YES;
				CLANG_WARN_OBJC_ROOT_CLASS = YES_ERROR;
				CLANG_WARN_UNREACHABLE_CODE = YES;
				CLANG_WARN__DUPLICATE_METHOD_MATCH = YES;
				"CODE_SIGN_IDENTITY[sdk=iphoneos*]" = "iPhone Developer";
				COPY_PHASE_STRIP = NO;
				ENABLE_STRICT_OBJC_MSGSEND = YES;
				ENABLE_TESTABILITY = YES;
				GCC_C_LANGUAGE_STANDARD = gnu99;
				GCC_DYNAMIC_NO_PIC = NO;
				GCC_OPTIMIZATION_LEVEL = 0;
				GCC_PREPROCESSOR_DEFINITIONS = (
					"DEBUG=1",
					"$(inherited)",
				);
				GCC_SYMBOLS_PRIVATE_EXTERN = NO;
				GCC_WARN_64_TO_32_BIT_CONVERSION = YES;
				GCC_WARN_ABOUT_RETURN_TYPE = YES_ERROR;
				GCC_WARN_UNDECLARED_SELECTOR = YES;
				GCC_WARN_UNINITIALIZED_AUTOS = YES_AGGRESSIVE;
				GCC_WARN_UNUSED_FUNCTION = YES;
				GCC_WARN_UNUSED_VARIABLE = YES;
				IPHONEOS_DEPLOYMENT_TARGET = 8.1;
				MTL_ENABLE_DEBUG_INFO = YES;
				ONLY_ACTIVE_ARCH = YES;
				SDKROOT = iphoneos;
				SWIFT_OPTIMIZATION_LEVEL = "-Onone";
			};
			name = Debug;
		};
		5EC198001A1BB16D00F4DFD4 /* Release */ = {
			isa = XCBuildConfiguration;
			buildSettings = {
				ALWAYS_SEARCH_USER_PATHS = NO;
				CLANG_CXX_LANGUAGE_STANDARD = "gnu++0x";
				CLANG_CXX_LIBRARY = "libc++";
				CLANG_ENABLE_MODULES = YES;
				CLANG_ENABLE_OBJC_ARC = YES;
				CLANG_WARN_BOOL_CONVERSION = YES;
				CLANG_WARN_CONSTANT_CONVERSION = YES;
				CLANG_WARN_DIRECT_OBJC_ISA_USAGE = YES_ERROR;
				CLANG_WARN_EMPTY_BODY = YES;
				CLANG_WARN_ENUM_CONVERSION = YES;
				CLANG_WARN_INT_CONVERSION = YES;
				CLANG_WARN_OBJC_ROOT_CLASS = YES_ERROR;
				CLANG_WARN_UNREACHABLE_CODE = YES;
				CLANG_WARN__DUPLICATE_METHOD_MATCH = YES;
				"CODE_SIGN_IDENTITY[sdk=iphoneos*]" = "iPhone Developer";
				COPY_PHASE_STRIP = YES;
				ENABLE_NS_ASSERTIONS = NO;
				ENABLE_STRICT_OBJC_MSGSEND = YES;
				GCC_C_LANGUAGE_STANDARD = gnu99;
				GCC_WARN_64_TO_32_BIT_CONVERSION = YES;
				GCC_WARN_ABOUT_RETURN_TYPE = YES_ERROR;
				GCC_WARN_UNDECLARED_SELECTOR = YES;
				GCC_WARN_UNINITIALIZED_AUTOS = YES_AGGRESSIVE;
				GCC_WARN_UNUSED_FUNCTION = YES;
				GCC_WARN_UNUSED_VARIABLE = YES;
				IPHONEOS_DEPLOYMENT_TARGET = 8.1;
				MTL_ENABLE_DEBUG_INFO = NO;
				SDKROOT = iphoneos;
				VALIDATE_PRODUCT = YES;
			};
			name = Release;
		};
		5EC198021A1BB16D00F4DFD4 /* Debug */ = {
			isa = XCBuildConfiguration;
			baseConfigurationReference = B70A1C08F293616EF7FF77C4 /* Pods-Demo.debug.xcconfig */;
			buildSettings = {
				ASSETCATALOG_COMPILER_APPICON_NAME = AppIcon;
				INFOPLIST_FILE = Demo/Info.plist;
				LD_RUNPATH_SEARCH_PATHS = "$(inherited) @executable_path/Frameworks";
				PRODUCT_BUNDLE_IDENTIFIER = "com.ashfurrow.$(PRODUCT_NAME:rfc1034identifier)";
				PRODUCT_NAME = "$(TARGET_NAME)";
			};
			name = Debug;
		};
		5EC198031A1BB16D00F4DFD4 /* Release */ = {
			isa = XCBuildConfiguration;
			baseConfigurationReference = 43454F6E15028A8B8A3971EA /* Pods-Demo.release.xcconfig */;
			buildSettings = {
				ASSETCATALOG_COMPILER_APPICON_NAME = AppIcon;
				INFOPLIST_FILE = Demo/Info.plist;
				LD_RUNPATH_SEARCH_PATHS = "$(inherited) @executable_path/Frameworks";
				PRODUCT_BUNDLE_IDENTIFIER = "com.ashfurrow.$(PRODUCT_NAME:rfc1034identifier)";
				PRODUCT_NAME = "$(TARGET_NAME)";
			};
			name = Release;
		};
		5EC198051A1BB16D00F4DFD4 /* Debug */ = {
			isa = XCBuildConfiguration;
			baseConfigurationReference = 438A6BC90BFF7F590EFB5EBA /* Pods-DemoTests.debug.xcconfig */;
			buildSettings = {
				GCC_PREPROCESSOR_DEFINITIONS = (
					"DEBUG=1",
					"$(inherited)",
				);
				INFOPLIST_FILE = DemoTests/Info.plist;
				LD_RUNPATH_SEARCH_PATHS = "$(inherited) @executable_path/Frameworks @loader_path/Frameworks";
				PRODUCT_BUNDLE_IDENTIFIER = "com.ashfurrow.$(PRODUCT_NAME:rfc1034identifier)";
				PRODUCT_NAME = "$(TARGET_NAME)";
			};
			name = Debug;
		};
		5EC198061A1BB16D00F4DFD4 /* Release */ = {
			isa = XCBuildConfiguration;
			baseConfigurationReference = BC479B4E50ECA88C0F0D211C /* Pods-DemoTests.release.xcconfig */;
			buildSettings = {
				INFOPLIST_FILE = DemoTests/Info.plist;
				LD_RUNPATH_SEARCH_PATHS = "$(inherited) @executable_path/Frameworks @loader_path/Frameworks";
				PRODUCT_BUNDLE_IDENTIFIER = "com.ashfurrow.$(PRODUCT_NAME:rfc1034identifier)";
				PRODUCT_NAME = "$(TARGET_NAME)";
			};
			name = Release;
		};
/* End XCBuildConfiguration section */

/* Begin XCConfigurationList section */
		5EC197DB1A1BB16D00F4DFD4 /* Build configuration list for PBXProject "Demo" */ = {
			isa = XCConfigurationList;
			buildConfigurations = (
				5EC197FF1A1BB16D00F4DFD4 /* Debug */,
				5EC198001A1BB16D00F4DFD4 /* Release */,
			);
			defaultConfigurationIsVisible = 0;
			defaultConfigurationName = Release;
		};
		5EC198011A1BB16D00F4DFD4 /* Build configuration list for PBXNativeTarget "Demo" */ = {
			isa = XCConfigurationList;
			buildConfigurations = (
				5EC198021A1BB16D00F4DFD4 /* Debug */,
				5EC198031A1BB16D00F4DFD4 /* Release */,
			);
			defaultConfigurationIsVisible = 0;
			defaultConfigurationName = Release;
		};
		5EC198041A1BB16D00F4DFD4 /* Build configuration list for PBXNativeTarget "DemoTests" */ = {
			isa = XCConfigurationList;
			buildConfigurations = (
				5EC198051A1BB16D00F4DFD4 /* Debug */,
				5EC198061A1BB16D00F4DFD4 /* Release */,
			);
			defaultConfigurationIsVisible = 0;
			defaultConfigurationName = Release;
		};
/* End XCConfigurationList section */
	};
	rootObject = 5EC197D81A1BB16D00F4DFD4 /* Project object */;
}<|MERGE_RESOLUTION|>--- conflicted
+++ resolved
@@ -10,11 +10,8 @@
 		0649AB6B1BAE131A00DB0C77 /* Observable+MoyaSpec.swift in Sources */ = {isa = PBXBuildFile; fileRef = 0649AB6A1BAE131A00DB0C77 /* Observable+MoyaSpec.swift */; };
 		068831491BB10585007CFFEA /* SignalProducer+MoyaSpec.swift in Sources */ = {isa = PBXBuildFile; fileRef = 068831481BB10585007CFFEA /* SignalProducer+MoyaSpec.swift */; };
 		0AD0D23685BE790467295DAA /* Pods_DemoTests.framework in Frameworks */ = {isa = PBXBuildFile; fileRef = F163C0263C98856D2EFD9C4E /* Pods_DemoTests.framework */; };
-<<<<<<< HEAD
 		1FC6B8631BF05D8F004CE7F0 /* MoyaError+MoyaSpec.swift in Sources */ = {isa = PBXBuildFile; fileRef = 1FC6B8621BF05D8F004CE7F0 /* MoyaError+MoyaSpec.swift */; };
-=======
 		55D06A941BF14EDD00314079 /* RACSignal+MoyaSpec.swift in Sources */ = {isa = PBXBuildFile; fileRef = 5E70E8C01A1BB32400F00C49 /* RACSignal+MoyaSpec.swift */; };
->>>>>>> c177e2a2
 		5E70E8C31A1BB32400F00C49 /* EndpointSpec.swift in Sources */ = {isa = PBXBuildFile; fileRef = 5E70E8BD1A1BB32400F00C49 /* EndpointSpec.swift */; };
 		5E70E8C51A1BB32400F00C49 /* MoyaProviderSpec.swift in Sources */ = {isa = PBXBuildFile; fileRef = 5E70E8BF1A1BB32400F00C49 /* MoyaProviderSpec.swift */; };
 		5E70E8C71A1BB32400F00C49 /* testImage.png in Resources */ = {isa = PBXBuildFile; fileRef = 5E70E8C11A1BB32400F00C49 /* testImage.png */; };
