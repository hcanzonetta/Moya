// !$*UTF8*$!
{
	archiveVersion = 1;
	classes = {
	};
	objectVersion = 46;
	objects = {

/* Begin PBXBuildFile section */
		0649AB6B1BAE131A00DB0C77 /* Observable+MoyaSpec.swift in Sources */ = {isa = PBXBuildFile; fileRef = 0649AB6A1BAE131A00DB0C77 /* Observable+MoyaSpec.swift */; };
		064DD2561BFE605A00836577 /* Error+MoyaSpec.swift in Sources */ = {isa = PBXBuildFile; fileRef = 064DD2541BFE605A00836577 /* Error+MoyaSpec.swift */; };
		064DD2571BFE605A00836577 /* ErrorTests.swift in Sources */ = {isa = PBXBuildFile; fileRef = 064DD2551BFE605A00836577 /* ErrorTests.swift */; };
		068831491BB10585007CFFEA /* SignalProducer+MoyaSpec.swift in Sources */ = {isa = PBXBuildFile; fileRef = 068831481BB10585007CFFEA /* SignalProducer+MoyaSpec.swift */; };
		0AD0D23685BE790467295DAA /* Pods_DemoTests.framework in Frameworks */ = {isa = PBXBuildFile; fileRef = F163C0263C98856D2EFD9C4E /* Pods_DemoTests.framework */; };
		55D06A941BF14EDD00314079 /* RACSignal+MoyaSpec.swift in Sources */ = {isa = PBXBuildFile; fileRef = 5E70E8C01A1BB32400F00C49 /* RACSignal+MoyaSpec.swift */; };
		5E70E8C31A1BB32400F00C49 /* EndpointSpec.swift in Sources */ = {isa = PBXBuildFile; fileRef = 5E70E8BD1A1BB32400F00C49 /* EndpointSpec.swift */; };
		5E70E8C51A1BB32400F00C49 /* MoyaProviderSpec.swift in Sources */ = {isa = PBXBuildFile; fileRef = 5E70E8BF1A1BB32400F00C49 /* MoyaProviderSpec.swift */; };
		5E70E8C71A1BB32400F00C49 /* testImage.png in Resources */ = {isa = PBXBuildFile; fileRef = 5E70E8C11A1BB32400F00C49 /* testImage.png */; };
		5EBA229E1BA4AF18000622AB /* ReactiveCocoaMoyaProviderTests.swift in Sources */ = {isa = PBXBuildFile; fileRef = 5EBA229D1BA4AF18000622AB /* ReactiveCocoaMoyaProviderTests.swift */; };
		5EBA22A01BA4AF69000622AB /* RxSwiftMoyaProviderTests.swift in Sources */ = {isa = PBXBuildFile; fileRef = 5EBA229F1BA4AF69000622AB /* RxSwiftMoyaProviderTests.swift */; };
		5EC197E61A1BB16D00F4DFD4 /* AppDelegate.swift in Sources */ = {isa = PBXBuildFile; fileRef = 5EC197E51A1BB16D00F4DFD4 /* AppDelegate.swift */; };
		5EC197E81A1BB16D00F4DFD4 /* ViewController.swift in Sources */ = {isa = PBXBuildFile; fileRef = 5EC197E71A1BB16D00F4DFD4 /* ViewController.swift */; };
		5EC197ED1A1BB16D00F4DFD4 /* Main.storyboard in Resources */ = {isa = PBXBuildFile; fileRef = 5EC197EB1A1BB16D00F4DFD4 /* Main.storyboard */; };
		5EC197EF1A1BB16D00F4DFD4 /* Images.xcassets in Resources */ = {isa = PBXBuildFile; fileRef = 5EC197EE1A1BB16D00F4DFD4 /* Images.xcassets */; };
		5EC197F21A1BB16D00F4DFD4 /* LaunchScreen.xib in Resources */ = {isa = PBXBuildFile; fileRef = 5EC197F01A1BB16D00F4DFD4 /* LaunchScreen.xib */; };
		5EC198081A1BB24600F4DFD4 /* GitHubAPI.swift in Sources */ = {isa = PBXBuildFile; fileRef = 5EC198071A1BB24600F4DFD4 /* GitHubAPI.swift */; };
		5EE0145E1AE81206001FAE57 /* MoyaProviderIntegrationTests.swift in Sources */ = {isa = PBXBuildFile; fileRef = 5E70E8BE1A1BB32400F00C49 /* MoyaProviderIntegrationTests.swift */; };
		5EEE04801BE3284A00BAF594 /* TestHelpers.swift in Sources */ = {isa = PBXBuildFile; fileRef = 5EEE047F1BE3284A00BAF594 /* TestHelpers.swift */; };
		B65BD92F2FF29D3F7988B4BD /* Pods_Demo.framework in Frameworks */ = {isa = PBXBuildFile; fileRef = 4B4E762F3CF042EA78D91549 /* Pods_Demo.framework */; };
		BF18F5691BFA1BA7004176AC /* AlamofireMoyaMappingTests.swift in Sources */ = {isa = PBXBuildFile; fileRef = BF18F5681BFA1BA7004176AC /* AlamofireMoyaMappingTests.swift */; };
/* End PBXBuildFile section */

/* Begin PBXContainerItemProxy section */
		5EC197F81A1BB16D00F4DFD4 /* PBXContainerItemProxy */ = {
			isa = PBXContainerItemProxy;
			containerPortal = 5EC197D81A1BB16D00F4DFD4 /* Project object */;
			proxyType = 1;
			remoteGlobalIDString = 5EC197DF1A1BB16D00F4DFD4;
			remoteInfo = Demo;
		};
/* End PBXContainerItemProxy section */

/* Begin PBXFileReference section */
		0649AB6A1BAE131A00DB0C77 /* Observable+MoyaSpec.swift */ = {isa = PBXFileReference; fileEncoding = 4; lastKnownFileType = sourcecode.swift; path = "Observable+MoyaSpec.swift"; sourceTree = "<group>"; };
		064DD2541BFE605A00836577 /* Error+MoyaSpec.swift */ = {isa = PBXFileReference; fileEncoding = 4; lastKnownFileType = sourcecode.swift; path = "Error+MoyaSpec.swift"; sourceTree = "<group>"; };
		064DD2551BFE605A00836577 /* ErrorTests.swift */ = {isa = PBXFileReference; fileEncoding = 4; lastKnownFileType = sourcecode.swift; path = ErrorTests.swift; sourceTree = "<group>"; };
		068831481BB10585007CFFEA /* SignalProducer+MoyaSpec.swift */ = {isa = PBXFileReference; fileEncoding = 4; lastKnownFileType = sourcecode.swift; path = "SignalProducer+MoyaSpec.swift"; sourceTree = "<group>"; };
		43454F6E15028A8B8A3971EA /* Pods-Demo.release.xcconfig */ = {isa = PBXFileReference; includeInIndex = 1; lastKnownFileType = text.xcconfig; name = "Pods-Demo.release.xcconfig"; path = "Pods/Target Support Files/Pods-Demo/Pods-Demo.release.xcconfig"; sourceTree = "<group>"; };
		438A6BC90BFF7F590EFB5EBA /* Pods-DemoTests.debug.xcconfig */ = {isa = PBXFileReference; includeInIndex = 1; lastKnownFileType = text.xcconfig; name = "Pods-DemoTests.debug.xcconfig"; path = "Pods/Target Support Files/Pods-DemoTests/Pods-DemoTests.debug.xcconfig"; sourceTree = "<group>"; };
		4B4E762F3CF042EA78D91549 /* Pods_Demo.framework */ = {isa = PBXFileReference; explicitFileType = wrapper.framework; includeInIndex = 0; path = Pods_Demo.framework; sourceTree = BUILT_PRODUCTS_DIR; };
		5E0646551BE7995A00E900DC /* Contributing.md */ = {isa = PBXFileReference; lastKnownFileType = net.daringfireball.markdown; name = Contributing.md; path = ../Contributing.md; sourceTree = "<group>"; };
		5E0646561BE7999C00E900DC /* Moya.podspec */ = {isa = PBXFileReference; lastKnownFileType = text; name = Moya.podspec; path = ../Moya.podspec; sourceTree = "<group>"; };
		5E0646571BE799C500E900DC /* License.md */ = {isa = PBXFileReference; lastKnownFileType = net.daringfireball.markdown; name = License.md; path = ../License.md; sourceTree = "<group>"; };
		5E0646581BE79A4300E900DC /* Readme.md */ = {isa = PBXFileReference; lastKnownFileType = net.daringfireball.markdown; name = Readme.md; path = ../Readme.md; sourceTree = "<group>"; };
		5E2F7EE41BE53759009C5CE0 /* Changelog.md */ = {isa = PBXFileReference; fileEncoding = 4; lastKnownFileType = net.daringfireball.markdown; name = Changelog.md; path = ../Changelog.md; sourceTree = "<group>"; };
		5E70E8BD1A1BB32400F00C49 /* EndpointSpec.swift */ = {isa = PBXFileReference; fileEncoding = 4; lastKnownFileType = sourcecode.swift; path = EndpointSpec.swift; sourceTree = "<group>"; };
		5E70E8BE1A1BB32400F00C49 /* MoyaProviderIntegrationTests.swift */ = {isa = PBXFileReference; fileEncoding = 4; lastKnownFileType = sourcecode.swift; path = MoyaProviderIntegrationTests.swift; sourceTree = "<group>"; };
		5E70E8BF1A1BB32400F00C49 /* MoyaProviderSpec.swift */ = {isa = PBXFileReference; fileEncoding = 4; lastKnownFileType = sourcecode.swift; path = MoyaProviderSpec.swift; sourceTree = "<group>"; };
		5E70E8C01A1BB32400F00C49 /* RACSignal+MoyaSpec.swift */ = {isa = PBXFileReference; fileEncoding = 4; lastKnownFileType = sourcecode.swift; path = "RACSignal+MoyaSpec.swift"; sourceTree = "<group>"; };
		5E70E8C11A1BB32400F00C49 /* testImage.png */ = {isa = PBXFileReference; lastKnownFileType = image.png; path = testImage.png; sourceTree = "<group>"; };
		5EBA229D1BA4AF18000622AB /* ReactiveCocoaMoyaProviderTests.swift */ = {isa = PBXFileReference; fileEncoding = 4; lastKnownFileType = sourcecode.swift; path = ReactiveCocoaMoyaProviderTests.swift; sourceTree = "<group>"; };
		5EBA229F1BA4AF69000622AB /* RxSwiftMoyaProviderTests.swift */ = {isa = PBXFileReference; fileEncoding = 4; lastKnownFileType = sourcecode.swift; path = RxSwiftMoyaProviderTests.swift; sourceTree = "<group>"; };
		5EC197E01A1BB16D00F4DFD4 /* Demo.app */ = {isa = PBXFileReference; explicitFileType = wrapper.application; includeInIndex = 0; path = Demo.app; sourceTree = BUILT_PRODUCTS_DIR; };
		5EC197E41A1BB16D00F4DFD4 /* Info.plist */ = {isa = PBXFileReference; lastKnownFileType = text.plist.xml; path = Info.plist; sourceTree = "<group>"; };
		5EC197E51A1BB16D00F4DFD4 /* AppDelegate.swift */ = {isa = PBXFileReference; lastKnownFileType = sourcecode.swift; path = AppDelegate.swift; sourceTree = "<group>"; };
		5EC197E71A1BB16D00F4DFD4 /* ViewController.swift */ = {isa = PBXFileReference; lastKnownFileType = sourcecode.swift; path = ViewController.swift; sourceTree = "<group>"; };
		5EC197EC1A1BB16D00F4DFD4 /* Base */ = {isa = PBXFileReference; lastKnownFileType = file.storyboard; name = Base; path = Base.lproj/Main.storyboard; sourceTree = "<group>"; };
		5EC197EE1A1BB16D00F4DFD4 /* Images.xcassets */ = {isa = PBXFileReference; lastKnownFileType = folder.assetcatalog; path = Images.xcassets; sourceTree = "<group>"; };
		5EC197F11A1BB16D00F4DFD4 /* Base */ = {isa = PBXFileReference; lastKnownFileType = file.xib; name = Base; path = Base.lproj/LaunchScreen.xib; sourceTree = "<group>"; };
		5EC197F71A1BB16D00F4DFD4 /* DemoTests.xctest */ = {isa = PBXFileReference; explicitFileType = wrapper.cfbundle; includeInIndex = 0; path = DemoTests.xctest; sourceTree = BUILT_PRODUCTS_DIR; };
		5EC197FC1A1BB16D00F4DFD4 /* Info.plist */ = {isa = PBXFileReference; lastKnownFileType = text.plist.xml; path = Info.plist; sourceTree = "<group>"; };
		5EC198071A1BB24600F4DFD4 /* GitHubAPI.swift */ = {isa = PBXFileReference; fileEncoding = 4; lastKnownFileType = sourcecode.swift; path = GitHubAPI.swift; sourceTree = "<group>"; };
		5EEE047F1BE3284A00BAF594 /* TestHelpers.swift */ = {isa = PBXFileReference; fileEncoding = 4; lastKnownFileType = sourcecode.swift; path = TestHelpers.swift; sourceTree = "<group>"; };
		635CFFB539B0C7F414CAD726 /* Pods.framework */ = {isa = PBXFileReference; explicitFileType = wrapper.framework; includeInIndex = 0; path = Pods.framework; sourceTree = BUILT_PRODUCTS_DIR; };
		B70A1C08F293616EF7FF77C4 /* Pods-Demo.debug.xcconfig */ = {isa = PBXFileReference; includeInIndex = 1; lastKnownFileType = text.xcconfig; name = "Pods-Demo.debug.xcconfig"; path = "Pods/Target Support Files/Pods-Demo/Pods-Demo.debug.xcconfig"; sourceTree = "<group>"; };
		BC479B4E50ECA88C0F0D211C /* Pods-DemoTests.release.xcconfig */ = {isa = PBXFileReference; includeInIndex = 1; lastKnownFileType = text.xcconfig; name = "Pods-DemoTests.release.xcconfig"; path = "Pods/Target Support Files/Pods-DemoTests/Pods-DemoTests.release.xcconfig"; sourceTree = "<group>"; };
		BF18F5681BFA1BA7004176AC /* AlamofireMoyaMappingTests.swift */ = {isa = PBXFileReference; fileEncoding = 4; lastKnownFileType = sourcecode.swift; path = AlamofireMoyaMappingTests.swift; sourceTree = "<group>"; };
		F163C0263C98856D2EFD9C4E /* Pods_DemoTests.framework */ = {isa = PBXFileReference; explicitFileType = wrapper.framework; includeInIndex = 0; path = Pods_DemoTests.framework; sourceTree = BUILT_PRODUCTS_DIR; };
/* End PBXFileReference section */

/* Begin PBXFrameworksBuildPhase section */
		5EC197DD1A1BB16D00F4DFD4 /* Frameworks */ = {
			isa = PBXFrameworksBuildPhase;
			buildActionMask = 2147483647;
			files = (
				B65BD92F2FF29D3F7988B4BD /* Pods_Demo.framework in Frameworks */,
			);
			runOnlyForDeploymentPostprocessing = 0;
		};
		5EC197F41A1BB16D00F4DFD4 /* Frameworks */ = {
			isa = PBXFrameworksBuildPhase;
			buildActionMask = 2147483647;
			files = (
				0AD0D23685BE790467295DAA /* Pods_DemoTests.framework in Frameworks */,
			);
			runOnlyForDeploymentPostprocessing = 0;
		};
/* End PBXFrameworksBuildPhase section */

/* Begin PBXGroup section */
		1AD8E2E095B88C420BB84070 /* Pods */ = {
			isa = PBXGroup;
			children = (
				B70A1C08F293616EF7FF77C4 /* Pods-Demo.debug.xcconfig */,
				43454F6E15028A8B8A3971EA /* Pods-Demo.release.xcconfig */,
				438A6BC90BFF7F590EFB5EBA /* Pods-DemoTests.debug.xcconfig */,
				BC479B4E50ECA88C0F0D211C /* Pods-DemoTests.release.xcconfig */,
			);
			name = Pods;
			sourceTree = "<group>";
		};
		4EA28E847926FEF1338D42F3 /* Frameworks */ = {
			isa = PBXGroup;
			children = (
				635CFFB539B0C7F414CAD726 /* Pods.framework */,
				4B4E762F3CF042EA78D91549 /* Pods_Demo.framework */,
				F163C0263C98856D2EFD9C4E /* Pods_DemoTests.framework */,
			);
			name = Frameworks;
			sourceTree = "<group>";
		};
		5EC197D71A1BB16D00F4DFD4 = {
			isa = PBXGroup;
			children = (
				5E2F7EE41BE53759009C5CE0 /* Changelog.md */,
				5E0646551BE7995A00E900DC /* Contributing.md */,
				5E0646571BE799C500E900DC /* License.md */,
				5E0646581BE79A4300E900DC /* Readme.md */,
				5E0646561BE7999C00E900DC /* Moya.podspec */,
				5EC197E21A1BB16D00F4DFD4 /* Demo */,
				5EC197FA1A1BB16D00F4DFD4 /* DemoTests */,
				5EC197E11A1BB16D00F4DFD4 /* Products */,
				4EA28E847926FEF1338D42F3 /* Frameworks */,
				1AD8E2E095B88C420BB84070 /* Pods */,
			);
			sourceTree = "<group>";
		};
		5EC197E11A1BB16D00F4DFD4 /* Products */ = {
			isa = PBXGroup;
			children = (
				5EC197E01A1BB16D00F4DFD4 /* Demo.app */,
				5EC197F71A1BB16D00F4DFD4 /* DemoTests.xctest */,
			);
			name = Products;
			sourceTree = "<group>";
		};
		5EC197E21A1BB16D00F4DFD4 /* Demo */ = {
			isa = PBXGroup;
			children = (
				5EC198071A1BB24600F4DFD4 /* GitHubAPI.swift */,
				5EC197E51A1BB16D00F4DFD4 /* AppDelegate.swift */,
				5EC197E71A1BB16D00F4DFD4 /* ViewController.swift */,
				5EC197EB1A1BB16D00F4DFD4 /* Main.storyboard */,
				5EC197EE1A1BB16D00F4DFD4 /* Images.xcassets */,
				5EC197F01A1BB16D00F4DFD4 /* LaunchScreen.xib */,
				5EC197E31A1BB16D00F4DFD4 /* Supporting Files */,
			);
			path = Demo;
			sourceTree = "<group>";
		};
		5EC197E31A1BB16D00F4DFD4 /* Supporting Files */ = {
			isa = PBXGroup;
			children = (
				5EC197E41A1BB16D00F4DFD4 /* Info.plist */,
			);
			name = "Supporting Files";
			sourceTree = "<group>";
		};
		5EC197FA1A1BB16D00F4DFD4 /* DemoTests */ = {
			isa = PBXGroup;
			children = (
				BF18F5681BFA1BA7004176AC /* AlamofireMoyaMappingTests.swift */,
				5E70E8BD1A1BB32400F00C49 /* EndpointSpec.swift */,
				5E70E8BE1A1BB32400F00C49 /* MoyaProviderIntegrationTests.swift */,
				5E70E8BF1A1BB32400F00C49 /* MoyaProviderSpec.swift */,
				5EBA229D1BA4AF18000622AB /* ReactiveCocoaMoyaProviderTests.swift */,
				5EBA229F1BA4AF69000622AB /* RxSwiftMoyaProviderTests.swift */,
				5E70E8C01A1BB32400F00C49 /* RACSignal+MoyaSpec.swift */,
				0649AB6A1BAE131A00DB0C77 /* Observable+MoyaSpec.swift */,
				068831481BB10585007CFFEA /* SignalProducer+MoyaSpec.swift */,
				064DD2541BFE605A00836577 /* Error+MoyaSpec.swift */,
				064DD2551BFE605A00836577 /* ErrorTests.swift */,
				5EEE047F1BE3284A00BAF594 /* TestHelpers.swift */,
				5E70E8C11A1BB32400F00C49 /* testImage.png */,
				5EC197FB1A1BB16D00F4DFD4 /* Supporting Files */,
			);
			path = DemoTests;
			sourceTree = "<group>";
		};
		5EC197FB1A1BB16D00F4DFD4 /* Supporting Files */ = {
			isa = PBXGroup;
			children = (
				5EC197FC1A1BB16D00F4DFD4 /* Info.plist */,
			);
			name = "Supporting Files";
			sourceTree = "<group>";
		};
/* End PBXGroup section */

/* Begin PBXNativeTarget section */
		5EC197DF1A1BB16D00F4DFD4 /* Demo */ = {
			isa = PBXNativeTarget;
			buildConfigurationList = 5EC198011A1BB16D00F4DFD4 /* Build configuration list for PBXNativeTarget "Demo" */;
			buildPhases = (
				F44F1B5217525A03F4F83AA7 /* Check Pods Manifest.lock */,
				5EC197DC1A1BB16D00F4DFD4 /* Sources */,
				5EC197DD1A1BB16D00F4DFD4 /* Frameworks */,
				5EC197DE1A1BB16D00F4DFD4 /* Resources */,
				CD30A4736D928DDD15BFDB84 /* Embed Pods Frameworks */,
				DA4A7D5BA6D1B63B0455F529 /* Copy Pods Resources */,
			);
			buildRules = (
			);
			dependencies = (
			);
			name = Demo;
			productName = Demo;
			productReference = 5EC197E01A1BB16D00F4DFD4 /* Demo.app */;
			productType = "com.apple.product-type.application";
		};
		5EC197F61A1BB16D00F4DFD4 /* DemoTests */ = {
			isa = PBXNativeTarget;
			buildConfigurationList = 5EC198041A1BB16D00F4DFD4 /* Build configuration list for PBXNativeTarget "DemoTests" */;
			buildPhases = (
				A69B1E419F4683E775B43EE7 /* Check Pods Manifest.lock */,
				5EC197F31A1BB16D00F4DFD4 /* Sources */,
				5EC197F41A1BB16D00F4DFD4 /* Frameworks */,
				5EC197F51A1BB16D00F4DFD4 /* Resources */,
				F46D22921080272AF78A701F /* Embed Pods Frameworks */,
				FACDFB61410EBC063296DA86 /* Copy Pods Resources */,
			);
			buildRules = (
			);
			dependencies = (
				5EC197F91A1BB16D00F4DFD4 /* PBXTargetDependency */,
			);
			name = DemoTests;
			productName = DemoTests;
			productReference = 5EC197F71A1BB16D00F4DFD4 /* DemoTests.xctest */;
			productType = "com.apple.product-type.bundle.unit-test";
		};
/* End PBXNativeTarget section */

/* Begin PBXProject section */
		5EC197D81A1BB16D00F4DFD4 /* Project object */ = {
			isa = PBXProject;
			attributes = {
				LastSwiftMigration = 0700;
				LastSwiftUpdateCheck = 0700;
				LastUpgradeCheck = 0700;
				ORGANIZATIONNAME = "Ash Furrow";
				TargetAttributes = {
					5EC197DF1A1BB16D00F4DFD4 = {
						CreatedOnToolsVersion = 6.1.1;
					};
					5EC197F61A1BB16D00F4DFD4 = {
						CreatedOnToolsVersion = 6.1.1;
					};
				};
			};
			buildConfigurationList = 5EC197DB1A1BB16D00F4DFD4 /* Build configuration list for PBXProject "Demo" */;
			compatibilityVersion = "Xcode 3.2";
			developmentRegion = English;
			hasScannedForEncodings = 0;
			knownRegions = (
				en,
				Base,
			);
			mainGroup = 5EC197D71A1BB16D00F4DFD4;
			productRefGroup = 5EC197E11A1BB16D00F4DFD4 /* Products */;
			projectDirPath = "";
			projectRoot = "";
			targets = (
				5EC197DF1A1BB16D00F4DFD4 /* Demo */,
				5EC197F61A1BB16D00F4DFD4 /* DemoTests */,
			);
		};
/* End PBXProject section */

/* Begin PBXResourcesBuildPhase section */
		5EC197DE1A1BB16D00F4DFD4 /* Resources */ = {
			isa = PBXResourcesBuildPhase;
			buildActionMask = 2147483647;
			files = (
				5EC197ED1A1BB16D00F4DFD4 /* Main.storyboard in Resources */,
				5EC197F21A1BB16D00F4DFD4 /* LaunchScreen.xib in Resources */,
				5EC197EF1A1BB16D00F4DFD4 /* Images.xcassets in Resources */,
			);
			runOnlyForDeploymentPostprocessing = 0;
		};
		5EC197F51A1BB16D00F4DFD4 /* Resources */ = {
			isa = PBXResourcesBuildPhase;
			buildActionMask = 2147483647;
			files = (
				5E70E8C71A1BB32400F00C49 /* testImage.png in Resources */,
			);
			runOnlyForDeploymentPostprocessing = 0;
		};
/* End PBXResourcesBuildPhase section */

/* Begin PBXShellScriptBuildPhase section */
		A69B1E419F4683E775B43EE7 /* Check Pods Manifest.lock */ = {
			isa = PBXShellScriptBuildPhase;
			buildActionMask = 2147483647;
			files = (
			);
			inputPaths = (
			);
			name = "Check Pods Manifest.lock";
			outputPaths = (
			);
			runOnlyForDeploymentPostprocessing = 0;
			shellPath = /bin/sh;
			shellScript = "diff \"${PODS_ROOT}/../Podfile.lock\" \"${PODS_ROOT}/Manifest.lock\" > /dev/null\nif [[ $? != 0 ]] ; then\n    cat << EOM\nerror: The sandbox is not in sync with the Podfile.lock. Run 'pod install' or update your CocoaPods installation.\nEOM\n    exit 1\nfi\n";
			showEnvVarsInLog = 0;
		};
		CD30A4736D928DDD15BFDB84 /* Embed Pods Frameworks */ = {
			isa = PBXShellScriptBuildPhase;
			buildActionMask = 2147483647;
			files = (
			);
			inputPaths = (
			);
			name = "Embed Pods Frameworks";
			outputPaths = (
			);
			runOnlyForDeploymentPostprocessing = 0;
			shellPath = /bin/sh;
			shellScript = "\"${SRCROOT}/Pods/Target Support Files/Pods-Demo/Pods-Demo-frameworks.sh\"\n";
			showEnvVarsInLog = 0;
		};
		DA4A7D5BA6D1B63B0455F529 /* Copy Pods Resources */ = {
			isa = PBXShellScriptBuildPhase;
			buildActionMask = 2147483647;
			files = (
			);
			inputPaths = (
			);
			name = "Copy Pods Resources";
			outputPaths = (
			);
			runOnlyForDeploymentPostprocessing = 0;
			shellPath = /bin/sh;
			shellScript = "\"${SRCROOT}/Pods/Target Support Files/Pods-Demo/Pods-Demo-resources.sh\"\n";
			showEnvVarsInLog = 0;
		};
		F44F1B5217525A03F4F83AA7 /* Check Pods Manifest.lock */ = {
			isa = PBXShellScriptBuildPhase;
			buildActionMask = 2147483647;
			files = (
			);
			inputPaths = (
			);
			name = "Check Pods Manifest.lock";
			outputPaths = (
			);
			runOnlyForDeploymentPostprocessing = 0;
			shellPath = /bin/sh;
			shellScript = "diff \"${PODS_ROOT}/../Podfile.lock\" \"${PODS_ROOT}/Manifest.lock\" > /dev/null\nif [[ $? != 0 ]] ; then\n    cat << EOM\nerror: The sandbox is not in sync with the Podfile.lock. Run 'pod install' or update your CocoaPods installation.\nEOM\n    exit 1\nfi\n";
			showEnvVarsInLog = 0;
		};
		F46D22921080272AF78A701F /* Embed Pods Frameworks */ = {
			isa = PBXShellScriptBuildPhase;
			buildActionMask = 2147483647;
			files = (
			);
			inputPaths = (
			);
			name = "Embed Pods Frameworks";
			outputPaths = (
			);
			runOnlyForDeploymentPostprocessing = 0;
			shellPath = /bin/sh;
			shellScript = "\"${SRCROOT}/Pods/Target Support Files/Pods-DemoTests/Pods-DemoTests-frameworks.sh\"\n";
			showEnvVarsInLog = 0;
		};
		FACDFB61410EBC063296DA86 /* Copy Pods Resources */ = {
			isa = PBXShellScriptBuildPhase;
			buildActionMask = 2147483647;
			files = (
			);
			inputPaths = (
			);
			name = "Copy Pods Resources";
			outputPaths = (
			);
			runOnlyForDeploymentPostprocessing = 0;
			shellPath = /bin/sh;
			shellScript = "\"${SRCROOT}/Pods/Target Support Files/Pods-DemoTests/Pods-DemoTests-resources.sh\"\n";
			showEnvVarsInLog = 0;
		};
/* End PBXShellScriptBuildPhase section */

/* Begin PBXSourcesBuildPhase section */
		5EC197DC1A1BB16D00F4DFD4 /* Sources */ = {
			isa = PBXSourcesBuildPhase;
			buildActionMask = 2147483647;
			files = (
				5EC197E81A1BB16D00F4DFD4 /* ViewController.swift in Sources */,
				5EC197E61A1BB16D00F4DFD4 /* AppDelegate.swift in Sources */,
				5EC198081A1BB24600F4DFD4 /* GitHubAPI.swift in Sources */,
			);
			runOnlyForDeploymentPostprocessing = 0;
		};
		5EC197F31A1BB16D00F4DFD4 /* Sources */ = {
			isa = PBXSourcesBuildPhase;
			buildActionMask = 2147483647;
			files = (
				55D06A941BF14EDD00314079 /* RACSignal+MoyaSpec.swift in Sources */,
				068831491BB10585007CFFEA /* SignalProducer+MoyaSpec.swift in Sources */,
				5EE0145E1AE81206001FAE57 /* MoyaProviderIntegrationTests.swift in Sources */,
				064DD2571BFE605A00836577 /* ErrorTests.swift in Sources */,
				5EBA229E1BA4AF18000622AB /* ReactiveCocoaMoyaProviderTests.swift in Sources */,
				5E70E8C51A1BB32400F00C49 /* MoyaProviderSpec.swift in Sources */,
				5EBA22A01BA4AF69000622AB /* RxSwiftMoyaProviderTests.swift in Sources */,
				5E70E8C31A1BB32400F00C49 /* EndpointSpec.swift in Sources */,
				0649AB6B1BAE131A00DB0C77 /* Observable+MoyaSpec.swift in Sources */,
				5EEE04801BE3284A00BAF594 /* TestHelpers.swift in Sources */,
<<<<<<< HEAD
				BF18F5691BFA1BA7004176AC /* AlamofireMoyaMappingTests.swift in Sources */,
=======
				064DD2561BFE605A00836577 /* Error+MoyaSpec.swift in Sources */,
>>>>>>> d61650b6
			);
			runOnlyForDeploymentPostprocessing = 0;
		};
/* End PBXSourcesBuildPhase section */

/* Begin PBXTargetDependency section */
		5EC197F91A1BB16D00F4DFD4 /* PBXTargetDependency */ = {
			isa = PBXTargetDependency;
			target = 5EC197DF1A1BB16D00F4DFD4 /* Demo */;
			targetProxy = 5EC197F81A1BB16D00F4DFD4 /* PBXContainerItemProxy */;
		};
/* End PBXTargetDependency section */

/* Begin PBXVariantGroup section */
		5EC197EB1A1BB16D00F4DFD4 /* Main.storyboard */ = {
			isa = PBXVariantGroup;
			children = (
				5EC197EC1A1BB16D00F4DFD4 /* Base */,
			);
			name = Main.storyboard;
			sourceTree = "<group>";
		};
		5EC197F01A1BB16D00F4DFD4 /* LaunchScreen.xib */ = {
			isa = PBXVariantGroup;
			children = (
				5EC197F11A1BB16D00F4DFD4 /* Base */,
			);
			name = LaunchScreen.xib;
			sourceTree = "<group>";
		};
/* End PBXVariantGroup section */

/* Begin XCBuildConfiguration section */
		5EC197FF1A1BB16D00F4DFD4 /* Debug */ = {
			isa = XCBuildConfiguration;
			buildSettings = {
				ALWAYS_SEARCH_USER_PATHS = NO;
				CLANG_CXX_LANGUAGE_STANDARD = "gnu++0x";
				CLANG_CXX_LIBRARY = "libc++";
				CLANG_ENABLE_MODULES = YES;
				CLANG_ENABLE_OBJC_ARC = YES;
				CLANG_WARN_BOOL_CONVERSION = YES;
				CLANG_WARN_CONSTANT_CONVERSION = YES;
				CLANG_WARN_DIRECT_OBJC_ISA_USAGE = YES_ERROR;
				CLANG_WARN_EMPTY_BODY = YES;
				CLANG_WARN_ENUM_CONVERSION = YES;
				CLANG_WARN_INT_CONVERSION = YES;
				CLANG_WARN_OBJC_ROOT_CLASS = YES_ERROR;
				CLANG_WARN_UNREACHABLE_CODE = YES;
				CLANG_WARN__DUPLICATE_METHOD_MATCH = YES;
				"CODE_SIGN_IDENTITY[sdk=iphoneos*]" = "iPhone Developer";
				COPY_PHASE_STRIP = NO;
				ENABLE_STRICT_OBJC_MSGSEND = YES;
				ENABLE_TESTABILITY = YES;
				GCC_C_LANGUAGE_STANDARD = gnu99;
				GCC_DYNAMIC_NO_PIC = NO;
				GCC_OPTIMIZATION_LEVEL = 0;
				GCC_PREPROCESSOR_DEFINITIONS = (
					"DEBUG=1",
					"$(inherited)",
				);
				GCC_SYMBOLS_PRIVATE_EXTERN = NO;
				GCC_WARN_64_TO_32_BIT_CONVERSION = YES;
				GCC_WARN_ABOUT_RETURN_TYPE = YES_ERROR;
				GCC_WARN_UNDECLARED_SELECTOR = YES;
				GCC_WARN_UNINITIALIZED_AUTOS = YES_AGGRESSIVE;
				GCC_WARN_UNUSED_FUNCTION = YES;
				GCC_WARN_UNUSED_VARIABLE = YES;
				IPHONEOS_DEPLOYMENT_TARGET = 8.1;
				MTL_ENABLE_DEBUG_INFO = YES;
				ONLY_ACTIVE_ARCH = YES;
				SDKROOT = iphoneos;
				SWIFT_OPTIMIZATION_LEVEL = "-Onone";
			};
			name = Debug;
		};
		5EC198001A1BB16D00F4DFD4 /* Release */ = {
			isa = XCBuildConfiguration;
			buildSettings = {
				ALWAYS_SEARCH_USER_PATHS = NO;
				CLANG_CXX_LANGUAGE_STANDARD = "gnu++0x";
				CLANG_CXX_LIBRARY = "libc++";
				CLANG_ENABLE_MODULES = YES;
				CLANG_ENABLE_OBJC_ARC = YES;
				CLANG_WARN_BOOL_CONVERSION = YES;
				CLANG_WARN_CONSTANT_CONVERSION = YES;
				CLANG_WARN_DIRECT_OBJC_ISA_USAGE = YES_ERROR;
				CLANG_WARN_EMPTY_BODY = YES;
				CLANG_WARN_ENUM_CONVERSION = YES;
				CLANG_WARN_INT_CONVERSION = YES;
				CLANG_WARN_OBJC_ROOT_CLASS = YES_ERROR;
				CLANG_WARN_UNREACHABLE_CODE = YES;
				CLANG_WARN__DUPLICATE_METHOD_MATCH = YES;
				"CODE_SIGN_IDENTITY[sdk=iphoneos*]" = "iPhone Developer";
				COPY_PHASE_STRIP = YES;
				ENABLE_NS_ASSERTIONS = NO;
				ENABLE_STRICT_OBJC_MSGSEND = YES;
				GCC_C_LANGUAGE_STANDARD = gnu99;
				GCC_WARN_64_TO_32_BIT_CONVERSION = YES;
				GCC_WARN_ABOUT_RETURN_TYPE = YES_ERROR;
				GCC_WARN_UNDECLARED_SELECTOR = YES;
				GCC_WARN_UNINITIALIZED_AUTOS = YES_AGGRESSIVE;
				GCC_WARN_UNUSED_FUNCTION = YES;
				GCC_WARN_UNUSED_VARIABLE = YES;
				IPHONEOS_DEPLOYMENT_TARGET = 8.1;
				MTL_ENABLE_DEBUG_INFO = NO;
				SDKROOT = iphoneos;
				VALIDATE_PRODUCT = YES;
			};
			name = Release;
		};
		5EC198021A1BB16D00F4DFD4 /* Debug */ = {
			isa = XCBuildConfiguration;
			baseConfigurationReference = B70A1C08F293616EF7FF77C4 /* Pods-Demo.debug.xcconfig */;
			buildSettings = {
				ASSETCATALOG_COMPILER_APPICON_NAME = AppIcon;
				INFOPLIST_FILE = Demo/Info.plist;
				LD_RUNPATH_SEARCH_PATHS = "$(inherited) @executable_path/Frameworks";
				PRODUCT_BUNDLE_IDENTIFIER = "com.ashfurrow.$(PRODUCT_NAME:rfc1034identifier)";
				PRODUCT_NAME = "$(TARGET_NAME)";
			};
			name = Debug;
		};
		5EC198031A1BB16D00F4DFD4 /* Release */ = {
			isa = XCBuildConfiguration;
			baseConfigurationReference = 43454F6E15028A8B8A3971EA /* Pods-Demo.release.xcconfig */;
			buildSettings = {
				ASSETCATALOG_COMPILER_APPICON_NAME = AppIcon;
				INFOPLIST_FILE = Demo/Info.plist;
				LD_RUNPATH_SEARCH_PATHS = "$(inherited) @executable_path/Frameworks";
				PRODUCT_BUNDLE_IDENTIFIER = "com.ashfurrow.$(PRODUCT_NAME:rfc1034identifier)";
				PRODUCT_NAME = "$(TARGET_NAME)";
			};
			name = Release;
		};
		5EC198051A1BB16D00F4DFD4 /* Debug */ = {
			isa = XCBuildConfiguration;
			baseConfigurationReference = 438A6BC90BFF7F590EFB5EBA /* Pods-DemoTests.debug.xcconfig */;
			buildSettings = {
				GCC_PREPROCESSOR_DEFINITIONS = (
					"DEBUG=1",
					"$(inherited)",
				);
				INFOPLIST_FILE = DemoTests/Info.plist;
				LD_RUNPATH_SEARCH_PATHS = "$(inherited) @executable_path/Frameworks @loader_path/Frameworks";
				PRODUCT_BUNDLE_IDENTIFIER = "com.ashfurrow.$(PRODUCT_NAME:rfc1034identifier)";
				PRODUCT_NAME = "$(TARGET_NAME)";
			};
			name = Debug;
		};
		5EC198061A1BB16D00F4DFD4 /* Release */ = {
			isa = XCBuildConfiguration;
			baseConfigurationReference = BC479B4E50ECA88C0F0D211C /* Pods-DemoTests.release.xcconfig */;
			buildSettings = {
				INFOPLIST_FILE = DemoTests/Info.plist;
				LD_RUNPATH_SEARCH_PATHS = "$(inherited) @executable_path/Frameworks @loader_path/Frameworks";
				PRODUCT_BUNDLE_IDENTIFIER = "com.ashfurrow.$(PRODUCT_NAME:rfc1034identifier)";
				PRODUCT_NAME = "$(TARGET_NAME)";
			};
			name = Release;
		};
/* End XCBuildConfiguration section */

/* Begin XCConfigurationList section */
		5EC197DB1A1BB16D00F4DFD4 /* Build configuration list for PBXProject "Demo" */ = {
			isa = XCConfigurationList;
			buildConfigurations = (
				5EC197FF1A1BB16D00F4DFD4 /* Debug */,
				5EC198001A1BB16D00F4DFD4 /* Release */,
			);
			defaultConfigurationIsVisible = 0;
			defaultConfigurationName = Release;
		};
		5EC198011A1BB16D00F4DFD4 /* Build configuration list for PBXNativeTarget "Demo" */ = {
			isa = XCConfigurationList;
			buildConfigurations = (
				5EC198021A1BB16D00F4DFD4 /* Debug */,
				5EC198031A1BB16D00F4DFD4 /* Release */,
			);
			defaultConfigurationIsVisible = 0;
			defaultConfigurationName = Release;
		};
		5EC198041A1BB16D00F4DFD4 /* Build configuration list for PBXNativeTarget "DemoTests" */ = {
			isa = XCConfigurationList;
			buildConfigurations = (
				5EC198051A1BB16D00F4DFD4 /* Debug */,
				5EC198061A1BB16D00F4DFD4 /* Release */,
			);
			defaultConfigurationIsVisible = 0;
			defaultConfigurationName = Release;
		};
/* End XCConfigurationList section */
	};
	rootObject = 5EC197D81A1BB16D00F4DFD4 /* Project object */;
}<|MERGE_RESOLUTION|>--- conflicted
+++ resolved
@@ -416,11 +416,8 @@
 				5E70E8C31A1BB32400F00C49 /* EndpointSpec.swift in Sources */,
 				0649AB6B1BAE131A00DB0C77 /* Observable+MoyaSpec.swift in Sources */,
 				5EEE04801BE3284A00BAF594 /* TestHelpers.swift in Sources */,
-<<<<<<< HEAD
 				BF18F5691BFA1BA7004176AC /* AlamofireMoyaMappingTests.swift in Sources */,
-=======
 				064DD2561BFE605A00836577 /* Error+MoyaSpec.swift in Sources */,
->>>>>>> d61650b6
 			);
 			runOnlyForDeploymentPostprocessing = 0;
 		};
