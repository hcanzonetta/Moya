import Quick
import Nimble
import Alamofire
import Moya

class MoyaProviderSpec: QuickSpec {
    override func spec() {
        var provider: MoyaProvider<GitHub>!
        beforeEach {
            provider = MoyaProvider<GitHub>(stubBehavior: MoyaProvider.ImmediateStubbingBehaviour)
        }
        
        it("returns stubbed data for zen request") {
            var message: String?
            
            let target: GitHub = .Zen
            provider.request(target) { (data, statusCode, response, error) in
                if let data = data {
                    message = NSString(data: data, encoding: NSUTF8StringEncoding) as? String
                }
            }
            
            let sampleData = target.sampleData as NSData
            expect(message).to(equal(NSString(data: sampleData, encoding: NSUTF8StringEncoding)))
        }
        
        it("returns stubbed data for user profile request") {
            var message: String?
            
            let target: GitHub = .UserProfile("ashfurrow")
            provider.request(target) { (data, statusCode, response, error) in
                if let data = data {
                    message = NSString(data: data, encoding: NSUTF8StringEncoding) as? String
                }
            }
            
            let sampleData = target.sampleData as NSData
            expect(message).to(equal(NSString(data: sampleData, encoding: NSUTF8StringEncoding)))
        }
        
        it("returns equivalent Endpoint instances for the same target") {
            let target: GitHub = .Zen
            
            let endpoint1 = provider.endpoint(target)
            let endpoint2 = provider.endpoint(target)
            expect(endpoint1.urlRequest).to(equal(endpoint2.urlRequest))
        }
        
        it("returns a cancellable object when a request is made") {
            let target: GitHub = .UserProfile("ashfurrow")
            
            let cancellable: Cancellable = provider.request(target) { (_, _, _, _) in }
            
            expect(cancellable).toNot(beNil())

        }

<<<<<<< HEAD
        it("uses the Alamofire.Manager.sharedInstance by default") {
            expect(provider.manager).to(beIdenticalTo(Alamofire.Manager.sharedInstance))
        }
=======
                        expect(provider.manager).to(beIdenticalTo(manager))
                    }
                })
                
                it("credential closure returns nil") {
                    var called = false
                    var provider = MoyaProvider<HTTPBin>(stubBehavior: MoyaProvider.ImmediateStubbingBehaviour, credentialClosure: { (target) -> NSURLCredential? in
                            called = true
                            return nil
                    })
                    
                    let target: HTTPBin = .BasicAuth
                    provider.request(target) { (data, statusCode, response, error) in }
                    
                    expect(called) == true
                }
                
                it("credential closure returns valid username and password") {
                    var called = false
                    var provider = MoyaProvider<HTTPBin>(stubBehavior: MoyaProvider.ImmediateStubbingBehaviour, credentialClosure: { (target) -> NSURLCredential? in
                        called = true
                        return NSURLCredential(user: "user", password: "passwd", persistence: .None)
                    })
                    
                    let target: HTTPBin = .BasicAuth
                    provider.request(target) { (data, statusCode, response, error) in }
                    
                    expect(called) == true
                }
>>>>>>> a46949b8

        it("accepts a custom Alamofire.Manager") {
            let manager = Manager()
            let provider = MoyaProvider<GitHub>(manager: manager)

            expect(provider.manager).to(beIdenticalTo(manager))
        }

        it("notifies at the beginning of network requests") {
            var called = false
            let provider = MoyaProvider<GitHub>(stubBehavior: MoyaProvider.ImmediateStubbingBehaviour, networkActivityClosure: { (change) -> () in
                if change == .Began {
                    called = true
                }
            })

            let target: GitHub = .Zen
            provider.request(target) { (data, statusCode, response, error) in }

            expect(called) == true
        }

        it("notifies at the end of network requests") {
            var called = false
            let provider = MoyaProvider<GitHub>(stubBehavior: MoyaProvider.ImmediateStubbingBehaviour, networkActivityClosure: { (change) -> () in
                if change == .Ended {
                    called = true
                }
            })

            let target: GitHub = .Zen
            provider.request(target) { (data, statusCode, response, error) in }
            
            expect(called) == true
        }

        it("delays execution when appropriate") {
            let provider = MoyaProvider<GitHub>(stubBehavior: MoyaProvider.DelayedStubbingBehaviour(2))

            let startDate = NSDate()
            var endDate: NSDate?
            let target: GitHub = .Zen
            waitUntil(timeout: 3) { done in
                provider.request(target) { (data, statusCode, response, error) in
                    endDate = NSDate()
                    done()
                }
                return
            }

            expect {
                return endDate?.timeIntervalSinceDate(startDate)
            }.to( beGreaterThanOrEqualTo(NSTimeInterval(2)) )
        }

        describe("a provider with a custom endpoint resolver") {
            var provider: MoyaProvider<GitHub>!
            var executed = false
            
            beforeEach {
                executed = false
                let endpointResolution = { (endpoint: Endpoint<GitHub>) -> (NSURLRequest) in
                    executed = true
                    return endpoint.urlRequest
                }
                provider = MoyaProvider<GitHub>(endpointResolver: endpointResolution, stubBehavior: MoyaProvider.ImmediateStubbingBehaviour)
            }
            
            it("executes the endpoint resolver") {
                let target: GitHub = .Zen
                provider.request(target, completion: { (data, statusCode, response, error) in })

                expect(executed).to(beTruthy())
            }
        }

        describe("with stubbed errors") {
            var provider: MoyaProvider<GitHub>!
            beforeEach {
                provider = MoyaProvider(endpointClosure: failureEndpointClosure, stubBehavior: MoyaProvider.ImmediateStubbingBehaviour)
            }
            
            it("returns stubbed data for zen request") {
                var errored = false
                
                let target: GitHub = .Zen
                provider.request(target) { (object, statusCode, response, error) in
                    if error != nil {
                        errored = true
                    }
                }
                
                let _ = target.sampleData
                expect(errored).toEventually(beTruthy())
            }
            
            it("returns stubbed data for user profile request") {
                var errored = false
                
                let target: GitHub = .UserProfile("ashfurrow")
                provider.request(target) { (object, statusCode, response, error) in
                    if error != nil {
                        errored = true
                    }
                }
                
<<<<<<< HEAD
                let _ = target.sampleData
                expect{errored}.toEventually(beTruthy(), timeout: 1, pollInterval: 0.1)
            }
            
            it("returns stubbed error data when present") {
                var errorMessage = ""
                
                let target: GitHub = .UserProfile("ashfurrow")
                provider.request(target) { (object, statusCode, response, error) in
                    if let object = object {
                        errorMessage = NSString(data: object, encoding: NSUTF8StringEncoding) as! String
=======
                describe("a subsclassed reactive provider that tracks cancellation with delayed stubs") {
                    struct TestCancellable: Cancellable {
                        static var cancelled = false

                        func cancel() {
                            TestCancellable.cancelled = true
                        }
                    }

                    class TestProvider<T: MoyaTarget>: ReactiveCocoaMoyaProvider<T> {
                        override init(endpointClosure: MoyaEndpointsClosure = MoyaProvider.DefaultEndpointMapping, endpointResolver: MoyaEndpointResolution = MoyaProvider.DefaultEndpointResolution, stubBehavior: MoyaStubbedBehavior = MoyaProvider.NoStubbingBehavior, credentialClosure: MoyaCredentialClosure? = nil, networkActivityClosure: Moya.NetworkActivityClosure? = nil, manager: Manager = Alamofire.Manager.sharedInstance) {
                            super.init(endpointClosure: endpointClosure, endpointResolver: endpointResolver, stubBehavior: stubBehavior, networkActivityClosure: networkActivityClosure, credentialClosure: credentialClosure, manager: manager)
                        }

                        override func request(token: T, completion: MoyaCompletion) -> Cancellable {
                            return TestCancellable()
                        }
                    }

                    var provider: ReactiveCocoaMoyaProvider<GitHub>!
                    beforeEach {
                        TestCancellable.cancelled = false
                        
                        provider = TestProvider<GitHub>(stubBehavior: MoyaProvider.DelayedStubbingBehaviour(1))
>>>>>>> a46949b8
                    }
                }

                expect{errorMessage}.toEventually(equal("Houston, we have a problem"), timeout: 1, pollInterval: 0.1)
            }
        }

        describe("with lazy data") {
            var provider: MoyaProvider<GitHub>!
            beforeEach {
                provider = MoyaProvider<GitHub>(endpointClosure: lazyEndpointClosure, stubBehavior: MoyaProvider.ImmediateStubbingBehaviour)
            }

            it("returns stubbed data for zen request") {
                var message: String?

                let target: GitHub = .Zen
                provider.request(target) { (data, statusCode, response, error) in
                    if let data = data {
                        message = NSString(data: data, encoding: NSUTF8StringEncoding) as? String
                    }
                }

                let sampleData = target.sampleData as NSData
                expect(message).to(equal(NSString(data: sampleData, encoding: NSUTF8StringEncoding)))
            }
        }
    }
}

private extension String {
    var URLEscapedString: String {
        return self.stringByAddingPercentEncodingWithAllowedCharacters(NSCharacterSet.URLHostAllowedCharacterSet())!
    }
}

private enum GitHub {
    case Zen
    case UserProfile(String)
}

extension GitHub : MoyaTarget {
    var baseURL: NSURL { return NSURL(string: "https://api.github.com")! }
    var path: String {
        switch self {
        case .Zen:
            return "/zen"
        case .UserProfile(let name):
            return "/users/\(name.URLEscapedString)"
        }
    }
    var method: Moya.Method {
        return .GET
    }
    var parameters: [String: AnyObject] {
        return [:]
    }
    var sampleData: NSData {
        switch self {
        case .Zen:
            return "Half measures are as bad as nothing at all.".dataUsingEncoding(NSUTF8StringEncoding)!
        case .UserProfile(let name):
            return "{\"login\": \"\(name)\", \"id\": 100}".dataUsingEncoding(NSUTF8StringEncoding)!
        }
    }
}

private func url(route: MoyaTarget) -> String {
    return route.baseURL.URLByAppendingPathComponent(route.path).absoluteString
}

private let lazyEndpointClosure = { (target: GitHub) -> Endpoint<GitHub> in
    return Endpoint<GitHub>(URL: url(target), sampleResponse: .Closure({.Success(200, {target.sampleData})}), method: target.method, parameters: target.parameters)
}

private let failureEndpointClosure = { (target: GitHub) -> Endpoint<GitHub> in
    let errorData = "Houston, we have a problem".dataUsingEncoding(NSUTF8StringEncoding)!
    return Endpoint<GitHub>(URL: url(target), sampleResponse: .Error(401, NSError(domain: "com.moya.error", code: 0, userInfo: nil), {errorData}), method: target.method, parameters: target.parameters)
}<|MERGE_RESOLUTION|>--- conflicted
+++ resolved
@@ -55,41 +55,35 @@
 
         }
 
-<<<<<<< HEAD
         it("uses the Alamofire.Manager.sharedInstance by default") {
             expect(provider.manager).to(beIdenticalTo(Alamofire.Manager.sharedInstance))
         }
-=======
-                        expect(provider.manager).to(beIdenticalTo(manager))
-                    }
-                })
-                
-                it("credential closure returns nil") {
-                    var called = false
-                    var provider = MoyaProvider<HTTPBin>(stubBehavior: MoyaProvider.ImmediateStubbingBehaviour, credentialClosure: { (target) -> NSURLCredential? in
-                            called = true
-                            return nil
-                    })
-                    
-                    let target: HTTPBin = .BasicAuth
-                    provider.request(target) { (data, statusCode, response, error) in }
-                    
-                    expect(called) == true
-                }
-                
-                it("credential closure returns valid username and password") {
-                    var called = false
-                    var provider = MoyaProvider<HTTPBin>(stubBehavior: MoyaProvider.ImmediateStubbingBehaviour, credentialClosure: { (target) -> NSURLCredential? in
-                        called = true
-                        return NSURLCredential(user: "user", password: "passwd", persistence: .None)
-                    })
-                    
-                    let target: HTTPBin = .BasicAuth
-                    provider.request(target) { (data, statusCode, response, error) in }
-                    
-                    expect(called) == true
-                }
->>>>>>> a46949b8
+                
+        it("credential closure returns nil") {
+            var called = false
+            let provider = MoyaProvider<HTTPBin>(stubBehavior: MoyaProvider.ImmediateStubbingBehaviour, credentialClosure: { (target) -> NSURLCredential? in
+                    called = true
+                    return nil
+            })
+            
+            let target: HTTPBin = .BasicAuth
+            provider.request(target) { (data, statusCode, response, error) in }
+            
+            expect(called) == true
+        }
+        
+        it("credential closure returns valid username and password") {
+            var called = false
+            let provider = MoyaProvider<HTTPBin>(stubBehavior: MoyaProvider.ImmediateStubbingBehaviour, credentialClosure: { (target) -> NSURLCredential? in
+                called = true
+                return NSURLCredential(user: "user", password: "passwd", persistence: .None)
+            })
+            
+            let target: HTTPBin = .BasicAuth
+            provider.request(target) { (data, statusCode, response, error) in }
+            
+            expect(called) == true
+        }
 
         it("accepts a custom Alamofire.Manager") {
             let manager = Manager()
@@ -196,7 +190,6 @@
                     }
                 }
                 
-<<<<<<< HEAD
                 let _ = target.sampleData
                 expect{errored}.toEventually(beTruthy(), timeout: 1, pollInterval: 0.1)
             }
@@ -208,32 +201,6 @@
                 provider.request(target) { (object, statusCode, response, error) in
                     if let object = object {
                         errorMessage = NSString(data: object, encoding: NSUTF8StringEncoding) as! String
-=======
-                describe("a subsclassed reactive provider that tracks cancellation with delayed stubs") {
-                    struct TestCancellable: Cancellable {
-                        static var cancelled = false
-
-                        func cancel() {
-                            TestCancellable.cancelled = true
-                        }
-                    }
-
-                    class TestProvider<T: MoyaTarget>: ReactiveCocoaMoyaProvider<T> {
-                        override init(endpointClosure: MoyaEndpointsClosure = MoyaProvider.DefaultEndpointMapping, endpointResolver: MoyaEndpointResolution = MoyaProvider.DefaultEndpointResolution, stubBehavior: MoyaStubbedBehavior = MoyaProvider.NoStubbingBehavior, credentialClosure: MoyaCredentialClosure? = nil, networkActivityClosure: Moya.NetworkActivityClosure? = nil, manager: Manager = Alamofire.Manager.sharedInstance) {
-                            super.init(endpointClosure: endpointClosure, endpointResolver: endpointResolver, stubBehavior: stubBehavior, networkActivityClosure: networkActivityClosure, credentialClosure: credentialClosure, manager: manager)
-                        }
-
-                        override func request(token: T, completion: MoyaCompletion) -> Cancellable {
-                            return TestCancellable()
-                        }
-                    }
-
-                    var provider: ReactiveCocoaMoyaProvider<GitHub>!
-                    beforeEach {
-                        TestCancellable.cancelled = false
-                        
-                        provider = TestProvider<GitHub>(stubBehavior: MoyaProvider.DelayedStubbingBehaviour(1))
->>>>>>> a46949b8
                     }
                 }
 
@@ -312,4 +279,33 @@
 private let failureEndpointClosure = { (target: GitHub) -> Endpoint<GitHub> in
     let errorData = "Houston, we have a problem".dataUsingEncoding(NSUTF8StringEncoding)!
     return Endpoint<GitHub>(URL: url(target), sampleResponse: .Error(401, NSError(domain: "com.moya.error", code: 0, userInfo: nil), {errorData}), method: target.method, parameters: target.parameters)
+}
+
+private enum HTTPBin: MoyaTarget {
+    case BasicAuth
+
+    var baseURL: NSURL { return NSURL(string: "http://httpbin.org")! }
+    var path: String {
+        switch self {
+        case .BasicAuth:
+            return "/basic-auth/user/passwd"
+        }
+    }
+
+    var method: Moya.Method {
+        return .GET
+    }
+    var parameters: [String: AnyObject] {
+        switch self {
+        default:
+            return [:]
+        }
+    }
+
+    var sampleData: NSData {
+        switch self {
+        case .BasicAuth:
+            return "{\"authenticated\": true, \"user\": \"user\"}".dataUsingEncoding(NSUTF8StringEncoding)!
+        }
+    }
 }