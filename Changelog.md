# Next

<<<<<<< HEAD
- **Breaking Change** `Plugin<Target>` is now a protocol and as such no longer sends a typed `MoyaProvider`. - @swizzlr
- **Breaking Change** The types that were subtypes of `Moya` are now defined at the top level; you should find no compatibility issues since they are still invoked by `Moya.X` – @swizzlr
=======
- **Breaking Change** `Completion` closure now returns a `Result` instead of multiple optional parameters.
>>>>>>> d61650b6
- **Breaking Change** `MoyaResponse` is now `Response`, and also `final`. It will be changed to a `struct` in a future release. - @swizzlr
- **Breaking Change** `ReactiveCocoaMoyaProvider` can now be supplied with an optional `stubScheduler` – @swizzlr (sponsored by [Network Locum](https://networklocum.com))
- **Breaking Change** Introduce `Error` type for use with reactive extensions - [@tomburns](http://github.com/tomburns)
- **Breaking Change** Deprecate ReactiveCocoa 2 support

# 4.5.0

- Adds mapping methods to `MoyaResponse`

# 4.4.0

- Adds tvOS and watchOS support
- Fixes carthage OS X target not having source files
- Makes base OS X target 10.9 instead of 10.10

# 4.3.1

- Updates to latest ReactiveCocoa alpha. Again.

# 4.3.0

- Updates to latest ReactiveCocoa alpha.

# 4.2.0

- Removed extraneous `SignalProducer` from ReactiveCocoa extension – @JRHeaton
- Removed extraneous `deferred()` from RxSwift extension
- Moved to new RxSwift syntax – @wouterw
- Updated RxSwift to latest beta – @wouterw

# 4.1.0

- OS X support.

# 4.0.3

- Fixes Carthage integration problem.

# 4.0.2

- CancellableTokens can now debug print the requests cURL.

# 4.0.1

- Plugins now subclasses NSObject for custom subclasses.
- Plugins' methods are now public, allowing custom subclasses to override.

# 4.0.0

- Updates Alamofire dependency to `~> 3.0`

# 3.0.1

- Changes `mapImage()` RxSwift function to use `UIImage!` instead of `UIImage`.

# 3.0.0

- Makes `parameters` on `MoyaTarget` an optional `[String: AnyObject]` dictionary.
- Makes `parameters` and `httpHeaderFields` on `Endpoint` to be optionals.
- Renamed stubbing identifiers: **Breaking Change**
  - `Moya.StubbedBehavior` renamed to `Moya.StubBehavior`
  - `Moya.MoyaStubbedBehavior` renamed to `Moya.StubClosure`
  - `Moya.NoStubbingBehavior` -> `Moya.NeverStub`
  - `Moya.ImmediateStubbingBehaviour` -> `Moya.NeverStub`
  - `Moya.DelayedStubbingBehaviour` -> `Moya.DelayedStub`
- Default class functions have been moved to extensions to prevent inadvertent subclassing.
- Renamed other identifiers: **Breaking Change**
  - `MoyaProvider.MoyaEndpointsClosure` to `MoyaProvider.EndpointClosure`
  - `MoyaProvider.MoyaEndpointResolution` to `MoyaProvider.RequestClosure`
  - `MoyaProvider.endpointResolver` to `MoyaProvider.requestClosure`
  - `MoyaProvider.stubBehavior` to `MoyaProvider.stubClosure`
  - `MoyaCredentialClosure` to `CredentialClosure`
  - `MoyaProvider` initializer parameter names
  - `MoyaCompletion` to `Moya.Completion`
  - `DefaultEndpointResolution` to `DefaultRequestMapping`
- Renamed `T` generic types of `MoyaProvider` and `Endpoint` classes to `Target`.
- Removed errantly named `DefaultEndpointResolution`
- Changes the closure to map `Endpoint`s to `NSURLRequest`s asynchonous.
- Removes inflight request tracking for ReactiveCocoa and RxSwift providers. **Breaking Change**
- Adds support for ReactiveCocoa 4 by moving `ReactiveCocoaMoyaProvider` to use `SignalProducer` instead of `RACSignal`
- Renamed `EndpointSampleResponse` cases: **Breaking Change**
  - `Success` to `NetworkResponse`, now contains `NSData` instead of `() -> NSData`.
  - `Error` to `NetworkError`
  - Additionally, `NetworkError` no longer has a status code or data associated with it. This represents an error from the underlying iOS network stack, like an inability to connect. See [#200](https://github.com/Moya/Moya/issues/200) for more details.
  - Also additionally, removed `Closure` case (see below).
- Changed `Endpoint` to use a `sampleResponseClosure` instead of a `sampleResponse`, making all sample responses lazily executed. **Breaking Change**
- New plugin architecture **Breaking Change**
  - This replaces `networkActivityClosure` with a plugin.
- ReactiveCocoa provider no longer replaces errors that contain status codes (an unlikely situation) with its own errors. It passes all errors directly through.
- Renames `token` to `target` (it was usually `target` anyway, just made it consistent).

# 2.4.1

- Corrects problem with ignoring the specified Alamofire manager

# 2.4.0

- Adds HTTP basic auth support.

# 2.3.0

- Adds data processing functions for use with `RxMoyaProvider`

# 2.2.2

- Adds convenience `endpointByAddingParameterEncoding` method.

# 2.2.1

- Adds Moya files as members of RxMoya and ReactiveMoya frameworks.

# 2.2.0

- Add backward-compatible call from `DefaultEnpointResolution` to `DefaultEndpointResolution` on `MoyaProvider` class. `DefaultEndpointResolution` is now used internally as the default resolver. `DefaultEnpointResolution` can be removed in a future major release.
- Carthage support.

# 2.1.0

- Add option to pass an `Alamofire.Manager` to `MoyaProvider` initializer

# 2.0.2

- Updates Demo directory's RxSwift version.

# 2.0.1

- Updates Demo directory's Moya version for `pod try` compatbility.

# 2.0.0

- **Breaking change** Combines `MoyaPath` and `MoyaTarget` protocols.
- **Breaking change** Renames `Moya/Reactive` subspec to `Moya/ReactiveCocoa`.
- **Breaking change** Removes `stubResponses` from initializer; replaced with new stubbing behavior `.NoStubbing`. Added class methods to `MoyaProvider` to provide defaults, while allowing users to still change stubbing behaviour on a per-request basis.
- **Breaking change** Redefines types of `DefaultEndpointMapping` and `DefaultEnpointResolution` class functions on `MoyaProvider`. You no longer invoke these functions to return a closure, rather, you reference the functions themselves _as_ closures.
- **Breaking change** Renames `endpointsClosure` parameter and property of `MoyaProvider` to `endpointClosure`.
- **Breaking change** Renames `ReactiveMoyaProvider` to `ReactiveCocoaMoyaProvider` for consistency.
- Fixes problem that the `ReactiveMoyaProvider` initializer would not respect the stubbing behaviour it was passed.
- Adds official Carthage support – [@neonichu](http://github.com/neonichu)
- Relaxes version dependency on RxSwift - [@alcarvalho](http://github.com/alcarvalho)
- Fixes possible concurrency bugs with reactive providers - [@alcarvalho](http://github.com/alcarvalho)

# 1.1.1

- Fixes problem where `RxMoyaProvider` would not respect customized stubbing behaviour (delays).

# 1.1.0

- Adds support for RxSwift – [@alcarvalho](http://github.com/alcarvalho)

# 1.0.0

-  **Breaking change** Changes `EndpointSampleResponse` to require closures that return `NSData`, not `NSData` instances themselves. This prevents sample data from being loaded during the normal, non-unit test app lifecycle.
- **Breaking change** Adds `method` to `MoyaTarget` protocol and removes `method` parameter from `request()` functions. Targets now specify GET, POST, etc on a per-target level, instead of per-request.
- **Breaking change** Adds `parameters` to `MoyaTarget` protocol and removes ability to pass parameters into `request()` functions. Targets now specify the parameters directly on a per-target level, instead of per-request.
- Adds a sane default implementation of the `MoyaProvider` initializer's `endpointsClosure` parameter.

# 0.8.0

- Updates to Swift 1.2.

# 0.7.1

- Adds cancellable requests -[@MichaelMcGuire](http://github.com/MichaelMcGuire)

# 0.7.0

- Adds network activity closure to provider.

# 0.6.1

- Updates podspec to refer to `3.0.0-aplha.1` of ReactiveCocoa. -[@ashfurrow](http://github.com/ashfurrow)

# 0.6

- First release on CocoaPods trunk.
- Add data support for [stubbed error responses](https://github.com/ashfurrow/Moya/pull/92). – [@steam](http://github.com.steam)
- Fixes [#66](https://github.com/AshFurrow/Moya/issues/66), a problem with outdated Alamofire dependency and it's serializer type signature. -[@garnett](http://github.com/garnett)
- Delete note about ReactiveCocoa installation -[@garnett](http://github.com/garnett)

# 0.5

- Fixes [#52](https://github.com/AshFurrow/Moya/issues/52) to change submodules to use http instead of ssh. -[@ashfurrow)](http://github.com/AshFurrow)
- Migrate to support Xcode beta 6.1 -[@orta)](http://github.com/orta)
- Adds the original NSURLResponse to a MoyaResponse -[@orta)](http://github.com/orta)
- Fixes [#63](https://github.com/AshFurrow/Moya/issues/63), a problem where stale inflight requests were kept around if they error'd down the pipline (discussed [here](https://github.com/ReactiveCocoa/ReactiveCocoa/issues/1525#issuecomment-58559734)) -[@ashfurrow](http://github.com/AshFurrow)

# 0.4

- Implements [#46](https://github.com/AshFurrow/Moya/issues/46), the code property of the NSError sent through by ReactiveMoyaProvider will now match the failing http status code. -[@powerje](http://github.com/powerje)

# 0.3

- Fixes [#48](https://github.com/AshFurrow/Moya/issues/48) that modifies Moya to execute completion blocks of stubbed responses *immediately*, instead of using `dispatch_async` to defer it to the next invocation of the run loop. **This is a breaking change**. Because of this change, the ReactiveCocoa extensions had to be modified slightly to deduplicate inflight stubbed requests. Reactive providers now vend `RACSignal` instances that start the network request *when subscribed to*. -[@ashfurrow](http://github.com/AshFurrow)

# 0.2

- Fixes [#44](https://github.com/AshFurrow/Moya/issues/44) where status codes weren't being pass through to completion blocks. This also modified the behaviour of the ReactiveCocoa extensions significantly but sending MoyaResponse objects instead of just NSData ones. —[@ashfurrow](http://github.com/AshFurrow)

# 0.1

- Initial release.<|MERGE_RESOLUTION|>--- conflicted
+++ resolved
@@ -1,11 +1,8 @@
 # Next
 
-<<<<<<< HEAD
 - **Breaking Change** `Plugin<Target>` is now a protocol and as such no longer sends a typed `MoyaProvider`. - @swizzlr
 - **Breaking Change** The types that were subtypes of `Moya` are now defined at the top level; you should find no compatibility issues since they are still invoked by `Moya.X` – @swizzlr
-=======
 - **Breaking Change** `Completion` closure now returns a `Result` instead of multiple optional parameters.
->>>>>>> d61650b6
 - **Breaking Change** `MoyaResponse` is now `Response`, and also `final`. It will be changed to a `struct` in a future release. - @swizzlr
 - **Breaking Change** `ReactiveCocoaMoyaProvider` can now be supplied with an optional `stubScheduler` – @swizzlr (sponsored by [Network Locum](https://networklocum.com))
 - **Breaking Change** Introduce `Error` type for use with reactive extensions - [@tomburns](http://github.com/tomburns)
